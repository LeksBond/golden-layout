(function($){var lm={"config":{},"container":{},"controls":{},"errors":{},"items":{},"utils":{}};

lm.utils.F = function () {};
	
lm.utils.extend = function( subClass, superClass ) {
	subClass.prototype = lm.utils.createObject( superClass.prototype );
	subClass.prototype.contructor = subClass;
};

lm.utils.createObject = function( prototype ) {
	if( typeof Object.create === 'function' ) {
		return Object.create( prototype );
	} else {
		lm.utils.F.prototype = prototype;
		return new lm.utils.F();
	}
};

lm.utils.objectKeys = function( object ) {
	var keys, key;

	if( typeof Object.keys === 'function' ) {
		return Object.keys( object );
	} else {
		keys = [];
		for( key in object ) {
			keys.push( key );
		}
		return keys;
	}
};

lm.utils.getHashValue = function( key ) {
	var matches = location.hash.match( new RegExp( key + '=([^&]*)' ) );
	return matches ? matches[ 1 ] : null;
};

lm.utils.getQueryStringParam = function( param ) {
	if( window.location.hash ) {
		return lm.utils.getHashValue( param );
	} else if( !window.location.search ) {
		return null;
	}

	var keyValuePairs = window.location.search.substr( 1 ).split( '&' ),
		params = {},
		pair,
		i;

	for( i = 0; i < keyValuePairs.length; i++ ) {
		pair = keyValuePairs[ i ].split( '=' );
		params[ pair[ 0 ] ] = pair[ 1 ];
	}

	return params[ param ] || null;
};

lm.utils.copy = function( target, source ) {
	for( var key in source ) {
		target[ key ] = source[ key ];
	}
	return target;
};

/**
 * This is based on Paul Irish's shim, but looks quite odd in comparison. Why?
 * Because 
 * a) it shouldn't affect the global requestAnimationFrame function
 * b) it shouldn't pass on the time that has passed
 *
 * @param   {Function} fn
 *
 * @returns {void}
 */
lm.utils.animFrame = function( fn ){
	return ( window.requestAnimationFrame     ||
	window.webkitRequestAnimationFrame ||
	window.mozRequestAnimationFrame    ||
	function( callback ){
		window.setTimeout(callback, 1000 / 60);
	})(function(){
		fn();
	});
};

lm.utils.indexOf = function( needle, haystack ) {
	if( !( haystack instanceof Array ) ) {
		throw new Error( 'Haystack is not an Array' );
	}
	
	if( haystack.indexOf ) {
		return haystack.indexOf( needle );
	} else {
		for( var i = 0; i < haystack.length; i++ ) {
			if( haystack[ i ] === needle ) {
				return i;
			}
		}
		return -1;
	}
};

if ( typeof /./ != 'function' && typeof Int8Array != 'object' ) {
  lm.utils.isFunction = function ( obj ) {
    return typeof obj == 'function' || false;
  };
} else {
	lm.utils.isFunction = function ( obj ) {
		return toString.call(obj) === '[object Function]';
	};
}

lm.utils.fnBind = function( fn, context, boundArgs ) {

	if( Function.prototype.bind !== undefined ) {
		return Function.prototype.bind.apply( fn, [ context ].concat( boundArgs || [] ) );
	}

	var bound = function () {

		// Join the already applied arguments to the now called ones (after converting to an array again).
		var args = ( boundArgs || [] ).concat(Array.prototype.slice.call(arguments, 0));

		// If not being called as a constructor
		if (!(this instanceof bound)){
			// return the result of the function called bound to target and partially applied.
			return fn.apply(context, args);
		}
		// If being called as a constructor, apply the function bound to self.
		fn.apply(this, args);
	};
	// Attach the prototype of the function to our newly created function.
	bound.prototype = fn.prototype;
	return bound;
};

lm.utils.removeFromArray = function( item, array ) {
	var index = lm.utils.indexOf( item, array );

	if( index === -1 ) {
		throw new Error( 'Can\'t remove item from array. Item is not in the array' );
	}

	array.splice( index, 1 );
};

lm.utils.now = function() {
	if( typeof Date.now === 'function' ) {
		return Date.now();
	} else {
		return ( new Date() ).getTime();
	}
};

lm.utils.getUniqueId = function() {
	return ( Math.random() * 1000000000000000 )
		.toString(36)
		.replace( '.', '' );
};

/**
 * A basic XSS filter. It is ultimately up to the
 * implementing developer to make sure their particular 
 * applications and usecases are save from cross site scripting attacks
 *
 * @param   {String} input
 * @param 	{Boolean} keepTags
 *
 * @returns {String} filtered input
 */
lm.utils.filterXss = function( input, keepTags ) {
	
	var output = input
		.replace( /javascript/gi, 'j&#97;vascript' )
		.replace( /expression/gi, 'expr&#101;ssion' )
		.replace( /onload/gi, 'onlo&#97;d' )
		.replace( /script/gi, '&#115;cript' )
		.replace( /onerror/gi, 'on&#101;rror' );

	if( keepTags === true ) {
		return output;
	} else {
		return output
			.replace( />/g, '&gt;' )
			.replace( /</g, '&lt;' );
	}
};

/**
 * Removes html tags from a string
 *
 * @param   {String} input
 *
 * @returns {String} input without tags
 */
lm.utils.stripTags = function( input ) {
	return $.trim( input.replace( /(<([^>]+)>)/ig, '' ) );
};
/**
 * A generic and very fast EventEmitter
 * implementation. On top of emitting the
 * actual event it emits an
 *
 * lm.utils.EventEmitter.ALL_EVENT
 *
 * event for every event triggered. This allows
 * to hook into it and proxy events forwards
 *
 * @constructor
 */
lm.utils.EventEmitter = function()
{
	this._mSubscriptions = { };
	this._mSubscriptions[ lm.utils.EventEmitter.ALL_EVENT ] = [];

	/**
	 * Listen for events
	 *
	 * @param   {String} sEvent    The name of the event to listen to
	 * @param   {Function} fCallback The callback to execute when the event occurs 
	 * @param   {[Object]} oContext The value of the this pointer within the callback function
	 *
	 * @returns {void}
	 */
	this.on = function( sEvent, fCallback, oContext )
	{
		if ( !lm.utils.isFunction(fCallback) ) {
			throw new Error( 'Tried to listen to event ' + sEvent + ' with non-function callback ' + fCallback );
		}
		
		if( !this._mSubscriptions[ sEvent ] )
		{
			this._mSubscriptions[ sEvent ] = [];
		}

		this._mSubscriptions[ sEvent ].push({ fn: fCallback, ctx: oContext });
	};

	/**
	 * Emit an event and notify listeners
	 *
	 * @param   {String} sEvent The name of the event
	 * @param 	{Mixed}  various additional arguments that will be passed to the listener
	 *
	 * @returns {void}
	 */
	this.emit = function( sEvent )
	{
		var i, ctx, args;

		args = Array.prototype.slice.call( arguments, 1 );
		
		if( this._mSubscriptions[ sEvent ] ) {
			for( i = 0; i < this._mSubscriptions[ sEvent ].length; i++ )
			{
				ctx = this._mSubscriptions[ sEvent ][ i ].ctx || {};
				this._mSubscriptions[ sEvent ][ i ].fn.apply( ctx, args );
			}
		}
		
		args.unshift( sEvent );

		for( i = 0; i < this._mSubscriptions[ lm.utils.EventEmitter.ALL_EVENT ].length; i++ )
		{
			ctx = this._mSubscriptions[ lm.utils.EventEmitter.ALL_EVENT ][ i ].ctx || {};
			this._mSubscriptions[ lm.utils.EventEmitter.ALL_EVENT ][ i ].fn.apply( ctx, args );
		}
	};

	/**
	 * Removes a listener for an event, or all listeners if no callback and context is provided.
	 *
	 * @param   {String} sEvent    The name of the event
	 * @param   {Function} fCallback The previously registered callback method (optional)
	 * @param   {Object} oContext  The previously registered context (optional)
	 *
	 * @returns {void}
	 */
	this.unbind = function( sEvent, fCallback, oContext )
	{
		if( !this._mSubscriptions[ sEvent ] ) {
			throw new Error( 'No subscribtions to unsubscribe for event ' + sEvent );
		}

		var i, bUnbound = false;

		for( i = 0; i < this._mSubscriptions[ sEvent ].length; i++ )
		{
			if
			(
				( !fCallback || this._mSubscriptions[ sEvent ][ i ].fn === fCallback ) &&
				( !oContext || oContext === this._mSubscriptions[ sEvent ][ i ].ctx )
			)
			{
				this._mSubscriptions[ sEvent ].splice( i, 1 );
				bUnbound = true;
			}
		}

		if( bUnbound === false )
		{
			throw new Error( 'Nothing to unbind for ' + sEvent );
		}
	};

	/**
	 * Alias for unbind
	 */
	this.off = this.unbind;

	/**
	 * Alias for emit
	 */
	this.trigger = this.emit;
};

/**
 * The name of the event that's triggered for every other event
 *
 * usage
 *
 * myEmitter.on( lm.utils.EventEmitter.ALL_EVENT, function( eventName, argsArray ){
 * 	//do stuff
 * });
 *
 * @type {String}
 */
lm.utils.EventEmitter.ALL_EVENT = '__all';
lm.utils.DragListener = function(eElement, nButtonCode)
{
	lm.utils.EventEmitter.call(this);

	this._eElement = $(eElement);
	this._oDocument = $(document);
	this._eBody = $(document.body);
	this._nButtonCode = nButtonCode || 0;

	/**
	* The delay after which to start the drag in milliseconds
	*/
	this._nDelay = 200;

	/**
	* The distance the mouse needs to be moved to qualify as a drag
	*/
	this._nDistance = 10;//TODO - works better with delay only

	this._nX = 0;
	this._nY = 0;

	this._nOriginalX = 0;
	this._nOriginalY = 0;

	this._bDragging = false;

	this._fMove = lm.utils.fnBind( this.onMouseMove, this );
	this._fUp = lm.utils.fnBind( this.onMouseUp, this );
	this._fDown = lm.utils.fnBind( this.onMouseDown, this );


	this._eElement.on( 'mousedown touchstart', this._fDown );
};

lm.utils.DragListener.timeout = null;

lm.utils.copy( lm.utils.DragListener.prototype, {
	destroy: function() {
		this._eElement.unbind( 'mousedown touchstart', this._fDown );
	},

	onMouseDown: function(oEvent)
	{
		oEvent.preventDefault();

		if (oEvent.button == 0 || oEvent.type === "touchstart") {
			var coordinates = this._getCoordinates( oEvent );

			this._nOriginalX = coordinates.x;
			this._nOriginalY = coordinates.y;

			this._oDocument.on( 'mousemove touchmove', this._fMove );
			this._oDocument.one( 'mouseup touchend', this._fUp );

			this._timeout = setTimeout( lm.utils.fnBind( this._startDrag, this ), this._nDelay );
		}
	},

	onMouseMove: function(oEvent)
	{
		if (this._timeout != null) {
			oEvent.preventDefault();

			var coordinates = this._getCoordinates(oEvent);

			this._nX = coordinates.x - this._nOriginalX;
			this._nY = coordinates.y - this._nOriginalY;

			if (this._bDragging === false) {
				if (
					Math.abs(this._nX) > this._nDistance ||
					Math.abs(this._nY) > this._nDistance
				) {
					clearTimeout(this._timeout);
					this._startDrag();
				}
			}

			if (this._bDragging) {
				this.emit('drag', this._nX, this._nY, oEvent);
			}
		}
	},

	onMouseUp: function(oEvent)
	{
		if(this._timeout != null) {
			clearTimeout( this._timeout );
			this._eBody.removeClass( 'lm_dragging' );
			this._eElement.removeClass( 'lm_dragging' );
			this._oDocument.find( 'iframe' ).css( 'pointer-events', '' );
			this._oDocument.unbind( 'mousemove touchmove', this._fMove );

			if( this._bDragging === true ) {
				this._bDragging = false;
				this.emit( 'dragStop', oEvent, this._nOriginalX + this._nX );
			}
		}
	},

	_startDrag: function()
	{
		this._bDragging = true;
		this._eBody.addClass( 'lm_dragging' );
		this._eElement.addClass( 'lm_dragging' );
		this._oDocument.find( 'iframe' ).css( 'pointer-events', 'none' );
		this.emit('dragStart', this._nOriginalX, this._nOriginalY);
	},

	_getCoordinates: function( event ) {
		event = event.originalEvent && event.originalEvent.touches ? event.originalEvent.touches[0] : event;
		return {
			x: event.pageX,
			y: event.pageY
		};
	}
});
/**
 * The main class that will be exposed as GoldenLayout.
 *
 * @public
 * @constructor
 * @param {GoldenLayout config} config
 * @param {[DOM element container]} container Can be a jQuery selector string or a Dom element. Defaults to body
 *
 * @returns {VOID}
 */
lm.LayoutManager = function( config, container ) {

	if( !$ || typeof $.noConflict !== 'function' ) {
		var errorMsg = 'jQuery is missing as dependency for GoldenLayout. ';
		errorMsg += 'Please either expose $ on GoldenLayout\'s scope (e.g. window) or add "jquery" to ';
		errorMsg += 'your paths when using RequireJS/AMD';
		throw new Error( errorMsg );
	}
	lm.utils.EventEmitter.call( this );

	this.isInitialised = false;
	this._isFullPage = false;
	this._resizeTimeoutId = null;
	this._components = { 'lm-react-component': lm.utils.ReactComponentHandler };
	this._itemAreas = [];
	this._resizeFunction = lm.utils.fnBind( this._onResize, this );
	this._unloadFunction = lm.utils.fnBind( this._onUnload, this );
	this._maximisedItem = null;
	this._maximisePlaceholder = $( '<div class="lm_maximise_place"></div>' );
	this._creationTimeoutPassed = false;
	this._subWindowsCreated = false;
	this._dragSources = [];
	this._updatingColumnsResponsive = false;
<<<<<<< HEAD
=======
	this._firstLoad = true;
>>>>>>> 2ae67bc9

	this.width = null;
	this.height = null;
	this.root =  null;
	this.openPopouts = [];
	this.selectedItem = null;
	this.isSubWindow = false;
	this.eventHub = new lm.utils.EventHub( this );
	this.config = this._createConfig( config );
	this.container = container;
	this.dropTargetIndicator = null;
	this.transitionIndicator = null;
	this.tabDropPlaceholder = $( '<div class="lm_drop_tab_placeholder"></div>' );

	if( this.isSubWindow === true ) {
		$( 'body' ).css( 'visibility', 'hidden' );
	}

	this._typeToItem = {
		'column': lm.utils.fnBind( lm.items.RowOrColumn, this, [ true ] ),
		'row': lm.utils.fnBind( lm.items.RowOrColumn, this, [ false ] ),
		'stack': lm.items.Stack,
		'component': lm.items.Component
	};
};

/**
 * Hook that allows to access private classes
 */
lm.LayoutManager.__lm = lm;

/**
 * Takes a GoldenLayout configuration object and
 * replaces its keys and values recursively with
 * one letter codes
 *
 * @static
 * @public
 * @param   {Object} config A GoldenLayout config object
 *
 * @returns {Object} minified config
 */
lm.LayoutManager.minifyConfig = function( config ) {
	return ( new lm.utils.ConfigMinifier() ).minifyConfig( config );
};

/**
 * Takes a configuration Object that was previously minified
 * using minifyConfig and returns its original version
 *
 * @static
 * @public
 * @param   {Object} minifiedConfig
 *
 * @returns {Object} the original configuration
 */
lm.LayoutManager.unminifyConfig = function( config ) {
	return ( new lm.utils.ConfigMinifier() ).unminifyConfig( config );
};

lm.utils.copy( lm.LayoutManager.prototype, {

	/**
	 * Register a component with the layout manager. If a configuration node
	 * of type component is reached it will look up componentName and create the
	 * associated component
	 *
	 *  {
	 *		type: "component",
	 *		componentName: "EquityNewsFeed",
	 *		componentState: { "feedTopic": "us-bluechips" }
	 *  }
	 *
	 * @public
	 * @param   {String} name
	 * @param   {Function} constructor
	 *
	 * @returns {void}
	 */
	registerComponent: function( name, constructor ) {
		if( typeof constructor !== 'function' ) {
			throw new Error( 'Please register a constructor function' );
		}

		if( this._components[ name ] !== undefined ) {
			throw new Error( 'Component ' + name + ' is already registered' );
		}

		this._components[ name ] = constructor;
	},

	/**
	 * Creates a layout configuration object based on the the current state
	 *
	 * @public
	 * @returns {Object} GoldenLayout configuration
	 */
	toConfig: function( root ) {
		var config, next, i;

		if( this.isInitialised === false ) {
			throw new Error( 'Can\'t create config, layout not yet initialised' );
		}

		if( root && !( root instanceof lm.items.AbstractContentItem ) ){
			throw new Error( 'Root must be a ContentItem' );
		}

		/*
		 * settings & labels
		 */
		config = {
			settings: lm.utils.copy( {}, this.config.settings ),
			dimensions: lm.utils.copy( {}, this.config.dimensions ),
			labels: lm.utils.copy( {}, this.config.labels )
		};

		/*
		 * Content
		 */
		config.content = [];
		next = function( configNode, item ) {
			var key, i;

			for( key in item.config ) {
				if( key !== 'content' ) {
					configNode[ key ] = item.config[ key ];
				}
			}

			if( item.contentItems.length ) {
				configNode.content = [];

				for( i = 0; i < item.contentItems.length; i++ ) {
					configNode.content[ i ] = {};
					next( configNode.content[ i ], item.contentItems[ i ] );
				}
			}
		};

		if( root ) {
			next( config, { contentItems: [ root ] } );
		} else {
			next( config, this.root );
		}

		/*
		 * Retrieve config for subwindows
		 */
		this._$reconcilePopoutWindows();
		config.openPopouts = [];
		for( i = 0; i < this.openPopouts.length; i++ ) {
			config.openPopouts.push( this.openPopouts[ i ].toConfig() );
		}

		/*
		 * Add maximised item
		 */
		config.maximisedItemId = this._maximisedItem ? '__glMaximised' : null;
		return config;
	},

	/**
	 * Returns a previously registered component
	 *
	 * @public
	 * @param   {String} name The name used
	 *
	 * @returns {Function}
	 */
	getComponent: function( name ) {
		if( this._components[ name ] === undefined ) {
			throw new lm.errors.ConfigurationError( 'Unknown component "' + name + '"' );
		}

		return this._components[ name ];
	},

	/**
	 * Creates the actual layout. Must be called after all initial components
	 * are registered. Recurses through the configuration and sets up
	 * the item tree.
	 *
	 * If called before the document is ready it adds itself as a listener
	 * to the document.ready event
	 *
	 * @public
	 *
	 * @returns {void}
	 */
	init: function() {

		/**
		 * Create the popout windows straight away. If popouts are blocked
		 * an error is thrown on the same 'thread' rather than a timeout and can
		 * be caught. This also prevents any further initilisation from taking place.
		 */
		if( this._subWindowsCreated === false ) {
			this._createSubWindows();
			this._subWindowsCreated = true;
		}


		/**
		 * If the document isn't ready yet, wait for it.
		 */
		if( document.readyState === 'loading' || document.body === null ) {
			$(document).ready( lm.utils.fnBind( this.init, this ));
			return;
		}

		/**
		 * If this is a subwindow, wait a few milliseconds for the original
		 * page's js calls to be executed, then replace the bodies content
		 * with GoldenLayout
		 */
		if( this.isSubWindow === true && this._creationTimeoutPassed === false ) {
			setTimeout( lm.utils.fnBind( this.init, this ), 7 );
			this._creationTimeoutPassed = true;
			return;
		}

		if( this.isSubWindow === true ) {
			this._adjustToWindowMode();
		}

		this._setContainer();
		this.dropTargetIndicator = new lm.controls.DropTargetIndicator( this.container );
		this.transitionIndicator = new lm.controls.TransitionIndicator();
		this.updateSize();
		this._create( this.config );
		this._bindEvents();
		this.isInitialised = true;
		this._adjustColumnsResponsive();
<<<<<<< HEAD
		this.emit( 'initialised' );
=======
		this.emit('initialised');
>>>>>>> 2ae67bc9
	},

	/**
	 * Updates the layout managers size
	 *
	 * @public
	 * @param   {[int]} width  height in pixels
	 * @param   {[int]} height width in pixels
	 *
	 * @returns {void}
	 */
	updateSize: function( width, height ) {
		if( arguments.length === 2 ) {
			this.width = width;
			this.height = height;
		} else {
			this.width = this.container.width();
			this.height = this.container.height();
		}

		if( this.isInitialised === true ) {
			this.root.callDownwards( 'setSize', [this.width, this.height] );

			if( this._maximisedItem ) {
				this._maximisedItem.element.width( this.container.width() );
				this._maximisedItem.element.height( this.container.height() );
				this._maximisedItem.callDownwards( 'setSize' );
			}

<<<<<<< HEAD
			this._adjustColumnsResponsive();
=======
		  this._adjustColumnsResponsive();
>>>>>>> 2ae67bc9
		}
	},

	/**
	 * Destroys the LayoutManager instance itself as well as every ContentItem
	 * within it. After this is called nothing should be left of the LayoutManager.
	 *
	 * @public
	 * @returns {void}
	 */
	destroy: function() {
		if( this.isInitialised === false ) {
			return;
		}
		this._onUnload();
		$( window ).off( 'resize', this._resizeFunction );
		$( window ).off( 'unload beforeunload', this._unloadFunction );
		this.root.callDownwards( '_$destroy', [], true );
		this.root.contentItems = [];
		this.tabDropPlaceholder.remove();
		this.dropTargetIndicator.destroy();
		this.transitionIndicator.destroy();
		this.eventHub.destroy();
		
		this._dragSources.forEach(function (dragSource) {
			dragSource._dragListener.destroy();
			dragSource._element = null;
			dragSource._itemConfig = null;
			dragSource._dragListener = null;
		});
		this._dragSources = [];
	},

	/**
	 * Recursively creates new item tree structures based on a provided
	 * ItemConfiguration object
	 *
	 * @public
	 * @param   {Object} config ItemConfig
	 * @param   {[ContentItem]} parent The item the newly created item should be a child of
	 *
	 * @returns {lm.items.ContentItem}
	 */
	createContentItem: function( config, parent ) {
		var typeErrorMsg, contentItem;

		if( typeof config.type !== 'string' ) {
			throw new lm.errors.ConfigurationError( 'Missing parameter \'type\'', config );
		}

		if (config.type === 'react-component') {
			config.type = 'component';
			config.componentName = 'lm-react-component';
		}

		if( !this._typeToItem[ config.type ] ) {
			typeErrorMsg = 'Unknown type \'' + config.type + '\'. ' +
				'Valid types are ' + lm.utils.objectKeys( this._typeToItem ).join( ',' );

			throw new lm.errors.ConfigurationError( typeErrorMsg );
		}


		/**
		 * We add an additional stack around every component that's not within a stack anyways.
		 */
		if(
			// If this is a component
			config.type === 'component' &&

			// and it's not already within a stack
			!( parent instanceof lm.items.Stack ) &&

			// and we have a parent
			!!parent &&

			// and it's not the topmost item in a new window
			!( this.isSubWindow === true && parent instanceof lm.items.Root )
		) {
			config = {
				type: 'stack',
				width: config.width,
				height: config.height,
				content: [ config ]
			};
		}

		contentItem = new this._typeToItem[ config.type ]( this, config, parent );
		return contentItem;
	},

	/**
	 * Creates a popout window with the specified content and dimensions
	 *
	 * @param   {Object|lm.itemsAbstractContentItem} configOrContentItem
	 * @param   {[Object]} dimensions A map with width, height, left and top
	 * @param 	{[String]} parentId the id of the element this item will be appended to
	 *                             when popIn is called
	 * @param 	{[Number]} indexInParent The position of this item within its parent element

	 * @returns {lm.controls.BrowserPopout}
	 */
	createPopout: function( configOrContentItem, dimensions, parentId, indexInParent ) {
		var config = configOrContentItem,
			isItem = configOrContentItem instanceof lm.items.AbstractContentItem,
			self = this,
			windowLeft,
			windowTop,
			offset,
			parent,
			child,
			browserPopout;

		parentId = parentId || null;

		if( isItem ) {
			config = this.toConfig( configOrContentItem ).content;
			parentId = lm.utils.getUniqueId();

			/**
			 * If the item is the only component within a stack or for some
			 * other reason the only child of its parent the parent will be destroyed
			 * when the child is removed.
			 *
			 * In order to support this we move up the tree until we find something
			 * that will remain after the item is being popped out
			 */
			parent = configOrContentItem.parent;
			child = configOrContentItem;
			while( parent.contentItems.length === 1 && !parent.isRoot ) {
				parent = parent.parent;
				child = child.parent;
			}

			parent.addId( parentId );
			if( isNaN( indexInParent ) ) {
				indexInParent = lm.utils.indexOf( child, parent.contentItems );
			}
		} else {
			if( !( config instanceof Array ) ) {
				config = [ config ];
			}
		}



		if( !dimensions && isItem ) {
			windowLeft = window.screenX || window.screenLeft;
			windowTop = window.screenY || window.screenTop;
			offset = configOrContentItem.element.offset();

			dimensions = {
				left: windowLeft + offset.left,
				top: windowTop + offset.top,
				width: configOrContentItem.element.width(),
				height: configOrContentItem.element.height()
			};
		}

		if( !dimensions && !isItem ) {
			dimensions = {
				left: window.screenX || window.screenLeft + 20,
				top: window.screenY || window.screenTop + 20,
				width: 500,
				height: 309
			};
		}

		if( isItem ) {
			configOrContentItem.remove();
		}

		browserPopout = new lm.controls.BrowserPopout( config, dimensions, parentId, indexInParent, this );

		browserPopout.on( 'initialised', function(){
			self.emit( 'windowOpened', browserPopout );
		});

		browserPopout.on( 'closed', function(){
			self._$reconcilePopoutWindows();
		});

		this.openPopouts.push( browserPopout );

		return browserPopout;
	},

	/**
	 * Attaches DragListener to any given DOM element
	 * and turns it into a way of creating new ContentItems
	 * by 'dragging' the DOM element into the layout
	 *
	 * @param   {jQuery DOM element} element
	 * @param   {Object|Function} itemConfig for the new item to be created, or a function which will provide it
	 *
	 * @returns {void}
	 */
	createDragSource: function( element, itemConfig ) {
		this.config.settings.constrainDragToContainer = false;
		var dragSource = new lm.controls.DragSource( $( element ), itemConfig, this );
		this._dragSources.push(dragSource);
		
		return dragSource;
	},

	/**
	 * Programmatically selects an item. This deselects
	 * the currently selected item, selects the specified item
	 * and emits a selectionChanged event
	 *
	 * @param   {lm.item.AbstractContentItem} item#
	 * @param   {[Boolean]} _$silent Wheather to notify the item of its selection
	 * @event 	selectionChanged
	 *
	 * @returns {VOID}
	 */
	selectItem: function( item, _$silent ) {

		if( this.config.settings.selectionEnabled !== true ) {
			throw new Error( 'Please set selectionEnabled to true to use this feature' );
		}

		if( item === this.selectedItem ) {
			return;
		}

		if( this.selectedItem !== null ) {
			this.selectedItem.deselect();
		}

		if( item && _$silent !== true ) {
			item.select();
		}

		this.selectedItem = item;

		this.emit( 'selectionChanged', item );
	},

	/*************************
	* PACKAGE PRIVATE
	*************************/
	_$maximiseItem: function( contentItem ) {
		if( this._maximisedItem !== null ) {
			this._$minimiseItem( this._maximisedItem );
		}
		this._maximisedItem = contentItem;
		this._maximisedItem.addId( '__glMaximised' );
		contentItem.element.addClass( 'lm_maximised' );
		contentItem.element.after( this._maximisePlaceholder );
		this.root.element.prepend( contentItem.element );
		contentItem.element.width( this.container.width() );
		contentItem.element.height( this.container.height() );
		contentItem.callDownwards( 'setSize' );
		this._maximisedItem.emit( 'maximised' );
		this.emit( 'stateChanged' );
	},

	_$minimiseItem: function( contentItem ) {
		contentItem.element.removeClass( 'lm_maximised' );
		contentItem.removeId( '__glMaximised' );
		this._maximisePlaceholder.after( contentItem.element );
		this._maximisePlaceholder.remove();
		contentItem.parent.callDownwards( 'setSize' );
		this._maximisedItem = null;
		contentItem.emit( 'minimised' );
		this.emit( 'stateChanged' );
	},

	/**
	 * This method is used to get around sandboxed iframe restrictions.
	 * If 'allow-top-navigation' is not specified in the iframe's 'sandbox' attribute
	 * (as is the case with codepens) the parent window is forbidden from calling certain
	 * methods on the child, such as window.close() or setting document.location.href.
	 *
	 * This prevented GoldenLayout popouts from popping in in codepens. The fix is to call
	 * _$closeWindow on the child window's gl instance which (after a timeout to disconnect
	 * the invoking method from the close call) closes itself.
	 *
	 * @packagePrivate
	 *
	 * @returns {void}
	 */
	_$closeWindow: function() {
		window.setTimeout(function(){
			window.close();
		}, 1);
	},

	_$getArea: function( x, y ) {
		var i, area, smallestSurface = Infinity, mathingArea = null;

		for( i = 0; i < this._itemAreas.length; i++ ) {
			area = this._itemAreas[ i ];

			if(
				x > area.x1 &&
				x < area.x2 &&
				y > area.y1 &&
				y < area.y2 &&
				smallestSurface > area.surface
			){
				smallestSurface = area.surface;
				mathingArea = area;
			}
		}

		return mathingArea;
	},

	_$calculateItemAreas: function() {
		var i, area, allContentItems = this._getAllContentItems();
		this._itemAreas = [];

		/**
		 * If the last item is dragged out, highlight the entire container size to
		 * allow to re-drop it. allContentItems[ 0 ] === this.root at this point
		 *
		 * Don't include root into the possible drop areas though otherwise since it
		 * will used for every gap in the layout, e.g. splitters
		 */
		if( allContentItems.length === 1 ) {
			this._itemAreas.push( this.root._$getArea() );
			return;
		}

		for( i = 0; i < allContentItems.length; i++ ) {

			if( !( allContentItems[ i ].isStack ) ) {
				continue;
			}

			area = allContentItems[ i ]._$getArea();

			if( area === null ) {
				continue;
			} else if( area instanceof Array ) {
				this._itemAreas = this._itemAreas.concat( area );
			} else {
				this._itemAreas.push( area );
			}
		}
	},

	/**
	 * Takes a contentItem or a configuration and optionally a parent
	 * item and returns an initialised instance of the contentItem.
	 * If the contentItem is a function, it is first called
	 *
	 * @packagePrivate
	 *
	 * @param   {lm.items.AbtractContentItem|Object|Function} contentItemOrConfig
	 * @param   {lm.items.AbtractContentItem} parent Only necessary when passing in config
	 *
	 * @returns {lm.items.AbtractContentItem}
	 */
	_$normalizeContentItem: function( contentItemOrConfig, parent ) {
		if( !contentItemOrConfig ) {
			throw new Error( 'No content item defined' );
		}

		if( lm.utils.isFunction( contentItemOrConfig ) ) {
			contentItemOrConfig = contentItemOrConfig();
		}

		if( contentItemOrConfig instanceof lm.items.AbstractContentItem ) {
			return contentItemOrConfig;
		}

		if( $.isPlainObject( contentItemOrConfig ) && contentItemOrConfig.type ) {
			var newContentItem = this.createContentItem( contentItemOrConfig, parent );
			newContentItem.callDownwards( '_$init' );
			return newContentItem;
		} else {
			throw new Error( 'Invalid contentItem' );
		}
	},

	/**
	 * Iterates through the array of open popout windows and removes the ones
	 * that are effectively closed. This is necessary due to the lack of reliably
	 * listening for window.close / unload events in a cross browser compatible fashion.
	 *
	 * @packagePrivate
	 *
	 * @returns {void}
	 */
	_$reconcilePopoutWindows: function() {
		var openPopouts = [], i;

		for( i = 0; i < this.openPopouts.length; i++ ) {
			if( this.openPopouts[ i ].getWindow().closed === false ) {
				openPopouts.push( this.openPopouts[ i ] );
			} else {
				this.emit( 'windowClosed', this.openPopouts[ i ] );
			}
		}

		if( this.openPopouts.length !== openPopouts.length ) {
			this.emit( 'stateChanged' );
			this.openPopouts = openPopouts;
		}

	},

	/***************************
	* PRIVATE
	***************************/
	/**
	 * Returns a flattened array of all content items,
	 * regardles of level or type
	 *
	 * @private
	 *
	 * @returns {void}
	 */
	_getAllContentItems: function() {
		var allContentItems = [];

		var addChildren = function( contentItem ) {
			allContentItems.push( contentItem );

			if( contentItem.contentItems instanceof Array ) {
				for( var i = 0; i < contentItem.contentItems.length; i++ ) {
					addChildren( contentItem.contentItems[ i ] );
				}
			}
		};

		addChildren( this.root );

		return allContentItems;
	},

	/**
	 * Binds to DOM/BOM events on init
	 *
	 * @private
	 *
	 * @returns {void}
	 */
	_bindEvents: function() {
		if( this._isFullPage ) {
			$(window).resize( this._resizeFunction );
		}
		$(window).on( 'unload beforeunload', this._unloadFunction );
	},

	/**
	 * Debounces resize events
	 *
	 * @private
	 *
	 * @returns {void}
	 */
	_onResize: function() {
		clearTimeout( this._resizeTimeoutId );
		this._resizeTimeoutId = setTimeout(lm.utils.fnBind( this.updateSize, this ), 100 );
	},

	/**
	 * Extends the default config with the user specific settings and applies
	 * derivations. Please note that there's a seperate method (AbstractContentItem._extendItemNode)
	 * that deals with the extension of item configs
	 *
	 * @param   {Object} config
	 * @static
	 * @returns {Object} config
	 */
	_createConfig: function( config ) {
		var windowConfigKey = lm.utils.getQueryStringParam( 'gl-window' );

		if( windowConfigKey ) {
			this.isSubWindow = true;
			config = localStorage.getItem( windowConfigKey );
			config = JSON.parse( config );
			config = ( new lm.utils.ConfigMinifier() ).unminifyConfig( config );
			localStorage.removeItem( windowConfigKey );
		}

		config = $.extend( true, {}, lm.config.defaultConfig, config );

		var nextNode = function( node ) {
			for( var key in node ) {
				if( key !== 'props' && typeof node[ key ] === 'object' ) {
					nextNode( node[ key ] );
				}
				else if( key === 'type' && node[ key ] === 'react-component' ) {
					node.type = 'component';
					node.componentName = 'lm-react-component';
				}
			}
		}

		nextNode( config );

		if( config.settings.hasHeaders === false ) {
			config.dimensions.headerHeight = 0;
		}

		return config;
	},

	/**
	 * This is executed when GoldenLayout detects that it is run
	 * within a previously opened popout window.
	 *
	 * @private
	 *
	 * @returns {void}
	 */
	_adjustToWindowMode: function() {
		var popInButton = $( '<div class="lm_popin" title="' + this.config.labels.popin + '">' +
				'<div class="lm_icon"></div>' +
				'<div class="lm_bg"></div>' +
			'</div>');

		popInButton.click(lm.utils.fnBind(function(){
			this.emit( 'popIn' );
		}, this));

		document.title = lm.utils.stripTags( this.config.content[ 0 ].title );

		$( 'head' ).append( $( 'body link, body style, template, .gl_keep' ) );

		this.container = $( 'body' )
				.html( '' )
				.css( 'visibility', 'visible' )
				.append( popInButton );

		/*
		 * This seems a bit pointless, but actually causes a reflow/re-evaluation getting around
		 * slickgrid's "Cannot find stylesheet." bug in chrome
		 */
		var x = document.body.offsetHeight; // jshint ignore:line

		/*
		 * Expose this instance on the window object
		 * to allow the opening window to interact with
		 * it
		 */
		window.__glInstance = this;
	},

	/**
	 * Creates Subwindows (if there are any). Throws an error
	 * if popouts are blocked.
	 *
	 * @returns {void}
	 */
	_createSubWindows: function() {
		var i, popout;

		for( i = 0; i < this.config.openPopouts.length; i++ ) {
			popout = this.config.openPopouts[ i ];

			this.createPopout(
				popout.content,
				popout.dimensions,
				popout.parentId,
				popout.indexInParent
			);
		}
	},

	/**
	 * Determines what element the layout will be created in
	 *
	 * @private
	 *
	 * @returns {void}
	 */
	_setContainer: function() {
		var container = $( this.container || 'body' );

		if( container.length === 0 ) {
			throw new Error( 'GoldenLayout container not found' );
		}

		if( container.length > 1 ) {
			throw new Error( 'GoldenLayout more than one container element specified' );
		}

		if( container[ 0 ] === document.body ) {
			this._isFullPage = true;

			$( 'html, body' ).css({
				height: '100%',
				margin:0,
				padding: 0,
				overflow: 'hidden'
			});
		}

		this.container = container;
	},

	/**
	 * Kicks of the initial, recursive creation chain
	 *
	 * @param   {Object} config GoldenLayout Config
	 *
	 * @returns {void}
	 */
	_create: function( config ) {
		var errorMsg;

		if( !( config.content instanceof Array ) ) {
			if( config.content === undefined ) {
				errorMsg = 'Missing setting \'content\' on top level of configuration';
			} else {
				errorMsg = 'Configuration parameter \'content\' must be an array';
			}

			throw new lm.errors.ConfigurationError( errorMsg, config );
		}

		if( config.content.length > 1 ) {
			errorMsg = 'Top level content can\'t contain more then one element.';
			throw new lm.errors.ConfigurationError( errorMsg, config );
		}

		this.root = new lm.items.Root( this, { content: config.content }, this.container );
		this.root.callDownwards( '_$init' );

		if( config.maximisedItemId === '__glMaximised' ) {
			this.root.getItemsById( config.maximisedItemId )[ 0 ].toggleMaximise();
		}
	},

	/**
	 * Called when the window is closed or the user navigates away
	 * from the page
	 *
	 * @returns {void}
	 */
	_onUnload: function() {
		if( this.config.settings.closePopoutsOnUnload === true ) {
			for( var i = 0; i < this.openPopouts.length; i++ ) {
				this.openPopouts[ i ].close();
			}
		}
	},

  /**
   * Adjusts the number of columns to be lower to fit the screen and still maintain minItemWidth.
   * 
	 * @returns {void}
   */
	_adjustColumnsResponsive: function () {

<<<<<<< HEAD
	  // If there is no min width set, or not content items, do nothing.
	  if (this._updatingColumnsResponsive || !this.config.settings || !this.config.settings.responsive || !this.config.dimensions ||
        !this.config.dimensions.minItemWidth || this.root.contentItems.length === 0 || !this.root.contentItems[0].isRow) {
	    return;
	  }

	  // If there is only one column, do nothing.
	  var columnCount = this.root.contentItems[0].contentItems.length;
	  if (columnCount <= 1) {
	    return;
	  }

	  // If they all still fit, do nothing.
	  var minItemWidth = this.config.dimensions.minItemWidth;
	  var totalMinWidth = columnCount * minItemWidth;
	  if (totalMinWidth <= this.width) {
	    return;
	  }

	  // Prevent updates while it is already happening.
	  this._updatingColumnsResponsive = true;

	  // Figure out how many columns to stack, and put them all in the first stack container.
	  var finalColumnCount = Math.max(Math.floor(this.width / minItemWidth), 1);
	  var stackColumnCount = columnCount - finalColumnCount;

	  var rootContentItem = this.root.contentItems[0];
	  var firstStackContainer = this._findAllStackContainers()[0];
=======
    // If there is no min width set, or not content items, do nothing.
		if (!this._useResponsiveLayout() || this._updatingColumnsResponsive || !this.config.dimensions ||
        !this.config.dimensions.minItemWidth || this.root.contentItems.length === 0 || !this.root.contentItems[0].isRow) {
			this._firstLoad = false;
			return;
		}

		this._firstLoad = false;

    // If there is only one column, do nothing.
	  var columnCount = this.root.contentItems[0].contentItems.length;
	  if (columnCount <= 1) {
      return;
	  }

    // If they all still fit, do nothing.
	  var minItemWidth = this.config.dimensions.minItemWidth;
	  var totalMinWidth = columnCount * minItemWidth;
    if (totalMinWidth <= this.width) {
      return;
    }

	  // Prevent updates while it is already happening.
    this._updatingColumnsResponsive = true;

	  // Figure out how many columns to stack, and put them all in the first stack container.
    var finalColumnCount = Math.max(Math.floor(this.width / minItemWidth), 1);
    var stackColumnCount = columnCount - finalColumnCount;

    var rootContentItem = this.root.contentItems[0];
    var firstStackContainer = this._findAllStackContainers()[0];
>>>>>>> 2ae67bc9
	  for (var i = 0; i < stackColumnCount; i++) {
	    // Stack from right.
	    var column = rootContentItem.contentItems[rootContentItem.contentItems.length - 1];
	    rootContentItem.removeChild(column);
	    this._addChildContentItemsToContainer(firstStackContainer, column);
	  }

	  this._updatingColumnsResponsive = false;
	},

<<<<<<< HEAD
=======
	/**
	 * Determines if responsive layout should be used.
	 * 
	 * @returns {bool} - True if responsive layout should be used; otherwise false.
	 */
	_useResponsiveLayout: function() {
		return this.config.settings && ( this.config.settings.responsiveMode == 'always' || ( this.config.settings.responsiveMode == 'onload' && this._firstLoad ) );
	},

>>>>>>> 2ae67bc9
  /**
   * Adds all children of a node to another container recursively.
   * @param {object} container - Container to add child content items to.
   * @param {object} node - Node to search for content items.
   * @returns {void}
   */
<<<<<<< HEAD
	_addChildContentItemsToContainer: function (container, node) {
	  if (node.type === 'stack') {
	    node.contentItems.forEach(function (item) {
	      container.addChild(item);
	    });
	  }
	  else {
	    node.contentItems.forEach(lm.utils.fnBind(function (item) {
	      this._addChildContentItemsToContainer(container, item);
	    }, this));
	  }
	},
=======
  _addChildContentItemsToContainer: function(container, node) {
    if (node.type === 'stack') {
      node.contentItems.forEach(function(item) {
        container.addChild(item);
      });
    }
    else {
      node.contentItems.forEach(lm.utils.fnBind(function (item) {
        this._addChildContentItemsToContainer(container, item);
      }, this));
    }    
  },
>>>>>>> 2ae67bc9

  /**
   * Finds all the stack containers.
   * @returns {array} - The found stack containers.
   */
	_findAllStackContainers: function () {
	  var stackContainers = [];
	  this._findAllStackContainersRecursive(stackContainers, this.root);

<<<<<<< HEAD
	  return stackContainers;
=======
    return stackContainers;
>>>>>>> 2ae67bc9
	},

  /**
   * Finds all the stack containers.
   * 
   * @param {array} - Set of containers to populate.
   * @param {object} - Current node to process.
   * 
   * @returns {void}
   */
	_findAllStackContainersRecursive: function (stackContainers, node) {
	  node.contentItems.forEach(lm.utils.fnBind(function (item) {
<<<<<<< HEAD
	    if (item.type == 'stack') {
	      stackContainers.push(item);
	    }
	    else if (!item.isComponent) {
	      this._findAllStackContainersRecursive(stackContainers, item);
	    }
	  }, this));
	}
=======
        if (item.type == 'stack') {
          stackContainers.push(item);
        }
        else if (!item.isComponent) {
          this._findAllStackContainersRecursive(stackContainers, item);
        }
    }, this));
  }
>>>>>>> 2ae67bc9
});

/**
 * Expose the Layoutmanager as the single entrypoint using UMD
 */
(function () {
	/* global define */
	if ( typeof define === 'function' && define.amd) {
		define([ 'jquery' ], function( jquery ){ $ = jquery; return lm.LayoutManager; }); // jshint ignore:line
	} else if (typeof exports === 'object') {
		module.exports = lm.LayoutManager;
	} else {
		window.GoldenLayout = lm.LayoutManager;
	}
})();

lm.config.itemDefaultConfig = {
	isClosable: true,
	reorderEnabled: true,
	title: ''
};
lm.config.defaultConfig = {
	openPopouts:[],
	settings:{
		hasHeaders: true,
		constrainDragToContainer: true,
		reorderEnabled: true,
		selectionEnabled: false,
		popoutWholeStack: false,
		blockedPopoutsThrowError: true,
		closePopoutsOnUnload: true,
		showPopoutIcon: true,
		showMaximiseIcon: true,
		showCloseIcon: true,
<<<<<<< HEAD
    responsive: true
=======
    responsiveMode: 'onload' // Can be onload, always, or none.
>>>>>>> 2ae67bc9
	},
	dimensions: {
		borderWidth: 5,
		minItemHeight: 10,
		minItemWidth: 10,
		headerHeight: 20,
		dragProxyWidth: 300,
		dragProxyHeight: 200
	},
	labels: {
		close: 'close',
		maximise: 'maximise',
		minimise: 'minimise',
		popout: 'open in new window',
		popin: 'pop in',
		tabDropdown: 'additional tabs'
	}
};

lm.container.ItemContainer = function( config, parent, layoutManager ) {
	lm.utils.EventEmitter.call( this );

	this.width = null;
	this.height = null;
	this.title = config.componentName;
	this.parent = parent;
	this.layoutManager = layoutManager;
	this.isHidden = false;
	
	this._config = config;
	this._element = $([
		'<div class="lm_item_container">',
			'<div class="lm_content"></div>',
		'</div>'
	].join( '' ));
	
	this._contentElement = this._element.find( '.lm_content' );
};

lm.utils.copy( lm.container.ItemContainer.prototype, {

	/**
	 * Get the inner DOM element the container's content
	 * is intended to live in
	 *
	 * @returns {DOM element}
	 */
	getElement: function() {
		return this._contentElement;
	},
	
	/**
	 * Hide the container. Notifies the containers content first
	 * and then hides the DOM node. If the container is already hidden
	 * this should have no effect
	 *
	 * @returns {void}
	 */
	hide: function() {
		this.emit( 'hide' );
		this.isHidden = true;
		this._element.hide();
	},
	
	/**
	 * Shows a previously hidden container. Notifies the
	 * containers content first and then shows the DOM element.
	 * If the container is already visible this has no effect.
	 *
	 * @returns {void}
	 */
	show: function() {
		this.emit( 'show' );
		this.isHidden = false;
		this._element.show();
		// call shown only if the container has a valid size
		if(this.height != 0 || this.width != 0) {
			this.emit( 'shown' );
		}
	},

	/**
	 * Set the size from within the container. Traverses up
	 * the item tree until it finds a row or column element
	 * and resizes its items accordingly.
	 *
	 * If this container isn't a descendant of a row or column
	 * it returns false
	 * @todo  Rework!!!
	 * @param {Number} width  The new width in pixel
	 * @param {Number} height The new height in pixel
	 * 
	 * @returns {Boolean} resizeSuccesful
	 */
	setSize: function( width, height ) {
		var rowOrColumn = this.parent,
			rowOrColumnChild = this,
			totalPixel,
			percentage,
			direction,
			newSize,
			delta,
			i;

		while( !rowOrColumn.isColumn && !rowOrColumn.isRow ) {
			rowOrColumnChild = rowOrColumn;
			rowOrColumn = rowOrColumn.parent;
			

			/**
			 * No row or column has been found
			 */
			if( rowOrColumn.isRoot ) {
				return false;
			}
		}

		direction = rowOrColumn.isColumn ? "height" : "width";
		newSize = direction === "height" ? height : width;

		totalPixel = this[direction] * ( 1 / ( rowOrColumnChild.config[direction] / 100 ) );
		percentage = ( newSize / totalPixel ) * 100;
		delta = ( rowOrColumnChild.config[direction] - percentage ) / (rowOrColumn.contentItems.length - 1);

		for( i = 0; i < rowOrColumn.contentItems.length; i++ ) {
			if( rowOrColumn.contentItems[ i ] === rowOrColumnChild ) {
				rowOrColumn.contentItems[ i ].config[direction] = percentage;
			} else {
				rowOrColumn.contentItems[ i ].config[direction] += delta;
			}
		}

		rowOrColumn.callDownwards( 'setSize' );

		return true;
	},
	
	/**
	 * Closes the container if it is closable. Can be called by
	 * both the component within at as well as the contentItem containing
	 * it. Emits a close event before the container itself is closed.
	 *
	 * @returns {void}
	 */
	close: function() {
		if( this._config.isClosable ) {
			this.emit( 'close' );
			this.parent.close();
		}
	},

	/**
	 * Returns the current state object
	 *
	 * @returns {Object} state
	 */
	getState: function() {
		return this._config.componentState;
	},

	/**
	 * Merges the provided state into the current one
	 *
	 * @param   {Object} state
	 *
	 * @returns {void}
	 */
	extendState: function( state ) {
		this.setState( $.extend( true, this.getState(), state ) );
	},

	/**
	 * Notifies the layout manager of a stateupdate
	 *
	 * @param {serialisable} state
	 */
	setState: function( state ) {
		this._config.componentState = state;
		this.parent.emitBubblingEvent( 'stateChanged' );
	},

	/**
	 * Set's the components title
	 *
	 * @param {String} title
	 */
	setTitle: function( title ) {
		this.parent.setTitle( title );
	},

	/**
	 * Set's the containers size. Called by the container's component.
	 * To set the size programmatically from within the container please
	 * use the public setSize method
	 *
	 * @param {[Int]} width  in px
	 * @param {[Int]} height in px
	 * 
	 * @returns {void}
	 */
	_$setSize: function( width, height ) {
		if( width !== this.width || height !== this.height ) {
			this.width = width;
			this.height = height;
			this._contentElement.width( this.width ).height( this.height );
			this.emit( 'resize' );
		}
	}
});

/**
 * Pops a content item out into a new browser window.
 * This is achieved by
 *
 * 	- Creating a new configuration with the content item as root element
 * 	- Serializing and minifying the configuration
 * 	- Opening the current window's URL with the configuration as a GET parameter
 * 	- GoldenLayout when opened in the new window will look for the GET parameter
 * 	  and use it instead of the provided configuration
 *
 * @param {Object} config GoldenLayout item config
 * @param {Object} dimensions A map with width, height, top and left
 * @param {String} parentId The id of the element the item will be appended to on popIn
 * @param {Number} indexInParent The position of this element within its parent
 * @param {lm.LayoutManager} layoutManager
 */
lm.controls.BrowserPopout = function( config, dimensions, parentId, indexInParent, layoutManager ) {
	lm.utils.EventEmitter.call( this );
	this.isInitialised = false;

	this._config = config;
	this._dimensions = dimensions;
	this._parentId = parentId;
	this._indexInParent = indexInParent;
	this._layoutManager = layoutManager;
	this._popoutWindow = null;
	this._id = null;
	this._createWindow();
};

lm.utils.copy( lm.controls.BrowserPopout.prototype, {

	toConfig: function() {
		if( this.isInitialised === false ) {
			throw new Error( 'Can\'t create config, layout not yet initialised' );
			return;
		};
		return {
			dimensions:{
				width: this.getGlInstance().width,
				height: this.getGlInstance().height,
				left: this._popoutWindow.screenX || this._popoutWindow.screenLeft,
				top: this._popoutWindow.screenY || this._popoutWindow.screenTop
			},
			content: this.getGlInstance().toConfig().content,
			parentId: this._parentId,
			indexInParent: this._indexInParent
		};
	},

	getGlInstance: function() {
		return this._popoutWindow.__glInstance;
	},

	getWindow: function() {
		return this._popoutWindow;
	},

	close: function() {
		if( this.getGlInstance() ) {
			this.getGlInstance()._$closeWindow();
		} else {
			try{
				this.getWindow().close();
			} catch( e ){}
		}
	},

	/**
	 * Returns the popped out item to its original position. If the original 
	 * parent isn't available anymore it falls back to the layout's topmost element
	 */
	popIn: function() {
		var childConfig, 
			parentItem, 
			index = this._indexInParent;

		if( this._parentId ) {
			
			/*
			 * The $.extend call seems a bit pointless, but it's crucial to
			 * copy the config returned by this.getGlInstance().toConfig()
			 * onto a new object. Internet Explorer keeps the references
			 * to objects on the child window, resulting in the following error
			 * once the child window is closed:
			 *
			 * The callee (server [not server application]) is not available and disappeared
			 */
			childConfig = $.extend( true, {}, this.getGlInstance().toConfig() ).content[ 0 ];
			parentItem = this._layoutManager.root.getItemsById( this._parentId )[ 0 ];
			
			/*
			 * Fallback if parentItem is not available. Either add it to the topmost
			 * item or make it the topmost item if the layout is empty
			 */
			if( !parentItem ) {
				if( this._layoutManager.root.contentItems.length > 0 ) {
					parentItem = this._layoutManager.root.contentItems[ 0 ];
				} else {
					parentItem = this._layoutManager.root;
				}
				index = 0;
			}
		}

		parentItem.addChild( childConfig, this._indexInParent );
		this.close();
	},

	/**
	 * Creates the URL and window parameter
	 * and opens a new window
	 *
	 * @private
	 *
	 * @returns {void}
	 */
	_createWindow: function() {
		var checkReadyInterval,
			url = this._createUrl(),
			
			/**
			 * Bogus title to prevent re-usage of existing window with the
			 * same title. The actual title will be set by the new window's
			 * GoldenLayout instance if it detects that it is in subWindowMode
			 */
			title = Math.floor( Math.random() * 1000000 ).toString( 36 ),

			/**
			 * The options as used in the window.open string
			 */
			options = this._serializeWindowOptions({
				width: this._dimensions.width,
				height: this._dimensions.height,
				innerWidth: this._dimensions.width,
				innerHeight: this._dimensions.height,
				menubar: 'no',
				toolbar: 'no',
				location: 'no',
				personalbar: 'no',
				resizable: 'yes',
				scrollbars: 'no',
				status: 'no'
			});

		this._popoutWindow = window.open( url, title, options );

		if( !this._popoutWindow ) {
			if( this._layoutManager.config.settings.blockedPopoutsThrowError === true ) {
				var error = new Error( 'Popout blocked' );
				error.type = 'popoutBlocked';
				throw error;
			} else {
				return;
			}
		}

		$( this._popoutWindow )
			.on( 'load', lm.utils.fnBind( this._positionWindow, this ) )
			.on( 'unload beforeunload', lm.utils.fnBind( this._onClose, this ) );

		/**
		 * Polling the childwindow to find out if GoldenLayout has been initialised
		 * doesn't seem optimal, but the alternatives - adding a callback to the parent
		 * window or raising an event on the window object - both would introduce knowledge
		 * about the parent to the child window which we'd rather avoid
		 */
		checkReadyInterval = setInterval(lm.utils.fnBind(function(){
			if( this._popoutWindow.__glInstance && this._popoutWindow.__glInstance.isInitialised ) {
				this._onInitialised();
				clearInterval( checkReadyInterval );
			}
		}, this ), 10 );
	},

	/**
	 * Serialises a map of key:values to a window options string
	 *
	 * @param   {Object} windowOptions
	 *
	 * @returns {String} serialised window options
	 */
	_serializeWindowOptions: function( windowOptions ) {
		var windowOptionsString = [], key;

		for( key in windowOptions ) {
			windowOptionsString.push( key + '=' + windowOptions[ key ] );
		}

		return windowOptionsString.join( ',' );
	},

	/**
	 * Creates the URL for the new window, including the
	 * config GET parameter
	 *
	 * @returns {String} URL
	 */
	_createUrl: function() {
		var config = { content: this._config },
			storageKey = 'gl-window-config-' + lm.utils.getUniqueId(),
			urlParts;

		config = ( new lm.utils.ConfigMinifier() ).minifyConfig( config );
		
		try{
			localStorage.setItem( storageKey, JSON.stringify( config ) );
		} catch( e ) {
			throw new Error( 'Error while writing to localStorage ' + e.toString() );
		}

		urlParts = document.location.href.split( '?' );

		// URL doesn't contain GET-parameters
		if( urlParts.length === 1 ) {
			return urlParts[ 0 ] + '?gl-window=' + storageKey;

		// URL contains GET-parameters
		} else {
			return document.location.href + '&gl-window=' + storageKey;
		}
	},

	/**
	 * Move the newly created window roughly to
	 * where the component used to be. 
	 *
	 * @private
	 * 
	 * @returns {void}
	 */
	_positionWindow: function() {
		this._popoutWindow.moveTo( this._dimensions.left, this._dimensions.top );
		this._popoutWindow.focus();
	},

	/**
	 * Callback when the new window is opened and the GoldenLayout instance
	 * within it is initialised
	 *
	 * @returns {void}
	 */
	_onInitialised: function() {
		this.isInitialised = true;
		this.getGlInstance().on( 'popIn', this.popIn, this );
		this.emit( 'initialised' );
	},

	/**
	 * Invoked 50ms after the window unload event
	 *
	 * @private
	 * 
	 * @returns {void}
	 */
	_onClose: function() {
		setTimeout( lm.utils.fnBind( this.emit, this, [ 'closed' ] ), 50 );
	}
});
/**
 * This class creates a temporary container
 * for the component whilst it is being dragged
 * and handles drag events
 *
 * @constructor
 * @private
 *
 * @param {Number} x              The initial x position
 * @param {Number} y              The initial y position
 * @param {lm.utils.DragListener} dragListener   
 * @param {lm.LayoutManager} layoutManager
 * @param {lm.item.AbstractContentItem} contentItem
 * @param {lm.item.AbstractContentItem} originalParent
 */
lm.controls.DragProxy = function( x, y, dragListener, layoutManager, contentItem, originalParent ) {

	lm.utils.EventEmitter.call( this );

	this._dragListener = dragListener;
	this._layoutManager = layoutManager;
	this._contentItem = contentItem;
	this._originalParent = originalParent;

	this._area = null;
	this._lastValidArea = null;

	this._dragListener.on( 'drag', this._onDrag, this );
	this._dragListener.on( 'dragStop', this._onDrop, this );

	this.element = $( lm.controls.DragProxy._template );
	this.element.css({ left: x, top: y });
	this.element.find( '.lm_tab' ).attr( 'title', lm.utils.stripTags( this._contentItem.config.title ) );
	this.element.find( '.lm_title' ).html( this._contentItem.config.title );
	this.childElementContainer = this.element.find( '.lm_content' );
	this.childElementContainer.append( contentItem.element );

	this._updateTree();
	this._layoutManager._$calculateItemAreas();
	this._setDimensions();

	$( document.body ).append( this.element );

	var offset = this._layoutManager.container.offset();

	this._minX = offset.left;
	this._minY = offset.top;
	this._maxX = this._layoutManager.container.width() + this._minX;
	this._maxY = this._layoutManager.container.height() + this._minY;
	this._width = this.element.width();
	this._height = this.element.height();

	this._setDropPosition( x, y );
};

lm.controls.DragProxy._template = '<div class="lm_dragProxy">' +
									'<div class="lm_header">' +
										'<ul class="lm_tabs">' +
											'<li class="lm_tab lm_active"><i class="lm_left"></i>' +
											'<span class="lm_title"></span>' +
											'<i class="lm_right"></i></li>' +
										'</ul>' +
									'</div>' +
									'<div class="lm_content"></div>' +
								'</div>';

lm.utils.copy( lm.controls.DragProxy.prototype, {

	/**
	 * Callback on every mouseMove event during a drag. Determines if the drag is
	 * still within the valid drag area and calls the layoutManager to highlight the
	 * current drop area
	 *
	 * @param   {Number} offsetX The difference from the original x position in px
	 * @param   {Number} offsetY The difference from the original y position in px
	 * @param   {jQuery DOM event} event
	 *
	 * @private
	 *
	 * @returns {void}
	 */
	_onDrag: function( offsetX, offsetY, event ) {

		event = event.originalEvent && event.originalEvent.touches ? event.originalEvent.touches[0] : event;

		var x = event.pageX,
			y = event.pageY,
			isWithinContainer = x > this._minX && x < this._maxX && y > this._minY && y < this._maxY;

		if( !isWithinContainer && this._layoutManager.config.settings.constrainDragToContainer === true ) {
			return;
		}

		this._setDropPosition( x, y );
	},

	/**
	 * Sets the target position, highlighting the appropriate area
	 *
	 * @param   {Number} x The x position in px
	 * @param   {Number} y The y position in px
	 *
	 * @private
	 *
	 * @returns {void}
	 */
	_setDropPosition: function( x, y ) {
		this.element.css({ left: x, top: y });
		this._area = this._layoutManager._$getArea( x, y );

		if( this._area !== null ) {
			this._lastValidArea = this._area;
			this._area.contentItem._$highlightDropZone( x, y, this._area );
		}
	},

	/**
	 * Callback when the drag has finished. Determines the drop area
	 * and adds the child to it
	 *
	 * @private
	 *
	 * @returns {void}
	 */
	_onDrop: function() {
		this._layoutManager.dropTargetIndicator.hide();

		/*
		 * Valid drop area found
		 */
		if( this._area !== null ) {
			this._area.contentItem._$onDrop( this._contentItem );

		/**
		 * No valid drop area available at present, but one has been found before.
		 * Use it
		 */
		} else if( this._lastValidArea !== null ) {
			this._lastValidArea.contentItem._$onDrop( this._contentItem );

		/**
		 * No valid drop area found during the duration of the drag. Return
		 * content item to its original position if a original parent is provided.
		 * (Which is not the case if the drag had been initiated by createDragSource)
		 */
		} else if ( this._originalParent ){
			this._originalParent.addChild( this._contentItem );

		/**
		 * The drag didn't ultimately end up with adding the content item to
		 * any container. In order to ensure clean up happens, destroy the
		 * content item.
		 */
		} else {
			this._contentItem._$destroy();
		}
		
		this.element.remove();

		this._layoutManager.emit( 'itemDropped', this._contentItem );
	},
	
	/**
	 * Removes the item from its original position within the tree
	 *
	 * @private
	 *
	 * @returns {void}
	 */
	_updateTree: function() {
		
		/**
		 * parent is null if the drag had been initiated by a external drag source
		 */
		if( this._contentItem.parent ) {
			this._contentItem.parent.removeChild( this._contentItem, true );
		}
		
		this._contentItem._$setParent( this );
	},
	
	/**
	 * Updates the Drag Proxie's dimensions
	 *
	 * @private
	 *
	 * @returns {void}
	 */
	_setDimensions: function() {
		var dimensions = this._layoutManager.config.dimensions,
			width = dimensions.dragProxyWidth,
			height = dimensions.dragProxyHeight - dimensions.headerHeight;
	
		this.childElementContainer.width( width );
		this.childElementContainer.height( height );
		this._contentItem.element.width( width );
		this._contentItem.element.height( height );
		this._contentItem.callDownwards( '_$show' );
		this._contentItem.callDownwards( 'setSize' );
	}
});

/**
 * Allows for any DOM item to create a component on drag
 * start tobe dragged into the Layout
 *
 * @param {jQuery element} element
 * @param {Object} itemConfig the configuration for the contentItem that will be created
 * @param {LayoutManager} layoutManager
 *
 * @constructor
 */
lm.controls.DragSource = function( element, itemConfig, layoutManager ) {
	this._element = element;
	this._itemConfig = itemConfig;
	this._layoutManager = layoutManager;
	this._dragListener = null;

	this._createDragListener();
};

lm.utils.copy( lm.controls.DragSource.prototype, {
	
	/**
	 * Called initially and after every drag
	 *
	 * @returns {void}
	 */
	_createDragListener: function() {
		if( this._dragListener !== null ) {
			this._dragListener.destroy();
		}
		
		this._dragListener = new lm.utils.DragListener( this._element );
		this._dragListener.on( 'dragStart', this._onDragStart, this );
		this._dragListener.on( 'dragStop', this._createDragListener, this );
	},

	/**
	 * Callback for the DragListener's dragStart event
	 *
	 * @param   {int} x the x position of the mouse on dragStart
	 * @param   {int} y the x position of the mouse on dragStart
	 *
	 * @returns {void}
	 */
	_onDragStart: function( x, y ) {
		var itemConfig = this._itemConfig;
		if( lm.utils.isFunction( itemConfig ) ) {
			itemConfig = itemConfig();
		}
		var contentItem = this._layoutManager._$normalizeContentItem( $.extend( true, {}, itemConfig ) ),
			dragProxy = new lm.controls.DragProxy( x, y, this._dragListener, this._layoutManager, contentItem, null );
		
		this._layoutManager.transitionIndicator.transitionElements( this._element, dragProxy.element );
	}
});

lm.controls.DropTargetIndicator = function() {
	this.element = $( lm.controls.DropTargetIndicator._template );
	$(document.body).append( this.element );
};

lm.controls.DropTargetIndicator._template = '<div class="lm_dropTargetIndicator"><div class="lm_inner"></div></div>';

lm.utils.copy( lm.controls.DropTargetIndicator.prototype, {
	destroy: function() {
		this.element.remove();
	},

	highlight: function( x1, y1, x2, y2 ) {
		this.highlightArea({ x1:x1, y1:y1, x2:x2, y2:y2 });
	},

	highlightArea: function( area ) {
		this.element.css({
			left: area.x1,
			top: area.y1,
			width: area.x2 - area.x1,
			height: area.y2 - area.y1
		}).show();
	},

	hide: function() {
		this.element.hide();
	}
});
/**
 * This class represents a header above a Stack ContentItem.
 *
 * @param {lm.LayoutManager} layoutManager
 * @param {lm.item.AbstractContentItem} parent
 */
lm.controls.Header = function( layoutManager, parent ) {
	lm.utils.EventEmitter.call( this );

	this.layoutManager = layoutManager;
	this.element = $( lm.controls.Header._template );

	if( this.layoutManager.config.settings.selectionEnabled === true ) {
		this.element.addClass( 'lm_selectable' );
		this.element.on( 'click touchstart', lm.utils.fnBind( this._onHeaderClick, this ) );
	}
	
	this.element.height( layoutManager.config.dimensions.headerHeight );
	this.tabsContainer = this.element.find( '.lm_tabs' );
	this.tabDropdownContainer = this.element.find( '.lm_tabdropdown_list' );
	this.tabDropdownContainer.hide();
	this.controlsContainer = this.element.find( '.lm_controls' );
	this.parent = parent;
	this.parent.on( 'resize', this._updateTabSizes, this );
	this.tabs = [];
	this.activeContentItem = null;
	this.closeButton = null;
	this.tabDropdownButton = null;
	$(document).mouseup( lm.utils.fnBind( this._hideAdditionalTabsDropdown, this ) );

	this._lastVisibleTabIndex = -1;
	this._tabControlOffset = 10;
	this._createControls();
};

lm.controls.Header._template = [
	'<div class="lm_header">',
		'<ul class="lm_tabs"></ul>',
		'<ul class="lm_controls"></ul>',
	  '<ul class="lm_tabdropdown_list"></ul>',
	'</div>'
].join( '' );

lm.utils.copy( lm.controls.Header.prototype, {

	/**
	 * Creates a new tab and associates it with a contentItem
	 *
	 * @param	{lm.item.AbstractContentItem} contentItem
	 * @param	{Integer} index The position of the tab
	 *
	 * @returns {void}
	 */
	createTab: function( contentItem, index ) {
		var tab, i;

		//If there's already a tab relating to the
		//content item, don't do anything
		for( i = 0; i < this.tabs.length; i++ ) {
			if( this.tabs[ i ].contentItem === contentItem ) {
				return;
			}
		}

		tab = new lm.controls.Tab( this, contentItem );
		
		if( this.tabs.length === 0 ) {
			this.tabs.push( tab );
			this.tabsContainer.append( tab.element );
			return;
		}
	
		if( index === undefined ) {
			index = this.tabs.length;
		}
	
		if( index > 0 ) {
			this.tabs[ index - 1 ].element.after( tab.element );
		} else {
			this.tabs[ 0 ].element.before( tab.element );
		}
	
		this.tabs.splice( index, 0, tab );
		this._updateTabSizes();
	},

	/**
	 * Finds a tab based on the contentItem its associated with and removes it.
	 *
	 * @param	{lm.item.AbstractContentItem} contentItem
	 *
	 * @returns {void}
	 */
	removeTab: function( contentItem ) {
		for( var i = 0; i < this.tabs.length; i++ ) {
			if( this.tabs[ i ].contentItem === contentItem ) {
				this.tabs[ i ]._$destroy();
				this.tabs.splice( i, 1 );
				return;
			}
		}
	
		throw new Error( 'contentItem is not controlled by this header' );
	},
	
	/**
	 * The programmatical equivalent of clicking a Tab.
	 *
	 * @param {lm.item.AbstractContentItem} contentItem
	 */
	setActiveContentItem: function( contentItem ) {
		var i, j, isActive, activeTab;

		for( i = 0; i < this.tabs.length; i++ ) {
			isActive = this.tabs[ i ].contentItem === contentItem;
			this.tabs[ i ].setActive( isActive );
			if( isActive === true ) {
				this.activeContentItem = contentItem;
				this.parent.config.activeItemIndex = i;
			}
		}

	  /**
		 * If the tab selected was in the dropdown, move everything down one to make way for this one to be the first.
		 * This will make sure the most used tabs stay visible.
		 */
		if (this._lastVisibleTabIndex !== -1 && this.parent.config.activeItemIndex > this._lastVisibleTabIndex) {
			activeTab = this.tabs[this.parent.config.activeItemIndex];
			for (j = this.parent.config.activeItemIndex; j > 0; j--) {
				this.tabs[j] = this.tabs[j - 1];
			}
			this.tabs[0] = activeTab;
			this.parent.config.activeItemIndex = 0;
		}

	  this._updateTabSizes();
		this.parent.emitBubblingEvent( 'stateChanged' );
	},

	/**
	 * Programmatically set closability.
	 *
	 * @package private
	 * @param {Boolean} isClosable Whether to enable/disable closability.
	 *
	 * @returns {Boolean} Whether the action was successful
	 */
	_$setClosable: function( isClosable ) {
		if ( this.closeButton && this._isClosable() ) {
			this.closeButton.element[ isClosable ? "show" : "hide" ]();
			return true;
		}

		return false;
	},

	/**
	 * Destroys the entire header
	 *
	 * @package private
	 * 
	 * @returns {void}
	 */
	_$destroy: function() {
		this.emit( 'destroy', this );
	
		for( var i = 0; i < this.tabs.length; i++ ) {
			this.tabs[ i ]._$destroy();
		}
	
		this.element.remove();
	},

	/**
	 * Creates the popout, maximise and close buttons in the header's top right corner
	 *
	 * @returns {void}
	 */
	_createControls: function() {
		var closeStack,
			popout,
			label,
			maximiseLabel,
			minimiseLabel,
			maximise,
			maximiseButton,
			tabDropdownLabel,
			showTabDropdown;

		/**
		* Dropdown to show additional tabs.
		*/
		showTabDropdown = lm.utils.fnBind( this._showAdditionalTabsDropdown, this );
		tabDropdownLabel = this.layoutManager.config.labels.tabDropdown;
		this.tabDropdownButton = new lm.controls.HeaderButton( this, tabDropdownLabel, 'lm_tabdropdown', showTabDropdown );
		this.tabDropdownButton.element.hide();

		/**
		 * Popout control to launch component in new window.
		 */
		if( this.layoutManager.config.settings.showPopoutIcon ) {
			popout = lm.utils.fnBind( this._onPopoutClick, this );
			label = this.layoutManager.config.labels.popout;
			new lm.controls.HeaderButton( this, label, 'lm_popout', popout );
		}

		/**
		 * Maximise control - set the component to the full size of the layout
		 */
		if( this.layoutManager.config.settings.showMaximiseIcon ) {
			maximise = lm.utils.fnBind( this.parent.toggleMaximise, this.parent );
			maximiseLabel = this.layoutManager.config.labels.maximise;
			minimiseLabel = this.layoutManager.config.labels.minimise;
			maximiseButton = new lm.controls.HeaderButton( this, maximiseLabel, 'lm_maximise', maximise );
			
			this.parent.on( 'maximised', function(){
				maximiseButton.element.attr( 'title', minimiseLabel );
			});

			this.parent.on( 'minimised', function(){
				maximiseButton.element.attr( 'title', maximiseLabel );
			});
		}

		/**
		 * Close button
		 */
		if( this._isClosable() ) {
			closeStack = lm.utils.fnBind( this.parent.remove, this.parent );
			label = this.layoutManager.config.labels.close;
			this.closeButton = new lm.controls.HeaderButton( this, label, 'lm_close', closeStack );
		}
	},

	 /**
	  * Shows drop down for additional tabs when there are too many to display.
	  * 
	  * @returns {void} 
	  */
	 _showAdditionalTabsDropdown: function() {
	   this.tabDropdownContainer.show();
	 },

	 /**
	  * Hides drop down for additional tabs when there are too many to display.
	  * 
	  * @returns {void} 
	  */
	 _hideAdditionalTabsDropdown: function(e) {
	   this.tabDropdownContainer.hide();
	 },

	/**
	 * Checks whether the header is closable based on the parent config and 
	 * the global config.
	 *
	 * @returns {Boolean} Whether the header is closable.
	 */
	_isClosable: function() {
		return this.parent.config.isClosable && this.layoutManager.config.settings.showCloseIcon;
	},

	_onPopoutClick: function() {
		if( this.layoutManager.config.settings.popoutWholeStack === true ) {
			this.parent.popout();
		} else {
			this.activeContentItem.popout();
		}
	},


	/**
	 * Invoked when the header's background is clicked (not it's tabs or controls)
	 *
	 * @param	{jQuery DOM event} event
	 *
	 * @returns {void}
	 */
	_onHeaderClick: function( event ) {
		if( event.target === this.element[ 0 ] ) {
			this.parent.select();
		}
	},

	/**
	 * Pushes the tabs to the tab dropdown if the available space is not sufficient
	 * 
	 * @returns {void}
	 */
<<<<<<< HEAD
	_updateTabSizes: function () {
		if (this.tabs.length === 0) {
=======
	_updateTabSizes: function() {
		if( this.tabs.length === 0 ) {
>>>>>>> 2ae67bc9
			return;
		}
		
		var availableWidth = this.element.outerWidth() - this.controlsContainer.outerWidth() - this._tabControlOffset,
			totalTabWidth = 0,
			tabElement,
			i,
			showTabDropdown,
		  swapTab,
<<<<<<< HEAD
			tabWidth,
		  hasVisibleTab = false;
=======
			tabWidth;
>>>>>>> 2ae67bc9

		this._lastVisibleTabIndex = -1;

		for( i = 0; i < this.tabs.length; i++ ) {
			tabElement = this.tabs[ i ].element;

			/*
			 * Retain tab width when hidden so it can be restored.
			 */
			tabWidth = tabElement.data('lastTabWidth');
			if (!tabWidth) {
				tabWidth = tabElement.outerWidth() + parseInt(tabElement.css('margin-right'), 10);
			}

			totalTabWidth += tabWidth;

			// If the tab won't fit, put it in the dropdown for tabs, making sure there is always at least one tab visible.
			if (totalTabWidth > availableWidth && hasVisibleTab) {
				tabElement.data('lastTabWidth', tabWidth);
				this.tabDropdownContainer.append(tabElement);
			}
			else {
				hasVisibleTab = true;
				this._lastVisibleTabIndex = i;
				tabElement.removeData('lastTabWidth');
			  this.tabsContainer.append(tabElement);
			}
		}

		/*
		* Show the tab dropdown icon if not all tabs fit.
		*/
		showTabDropdown = totalTabWidth > availableWidth;
		this.tabDropdownButton.element[showTabDropdown ? 'show' : 'hide']();
	}
});


lm.controls.HeaderButton = function( header, label, cssClass, action ) {
	this._header = header;
	this.element = $( '<li class="' + cssClass + '" title="' + label + '"></li>' );
	this._header.on( 'destroy', this._$destroy, this );
	this._action = action;
	this.element.on( 'click touchstart', this._action );
	this._header.controlsContainer.append( this.element );
};

lm.utils.copy( lm.controls.HeaderButton.prototype, {
	_$destroy: function() {
		this.element.off();
		this.element.remove();
	}
});
lm.controls.Splitter = function( isVertical, size ) {
	this._isVertical = isVertical;
	this._size = size;

	this.element = this._createElement();
	this._dragListener = new lm.utils.DragListener( this.element );
};

lm.utils.copy( lm.controls.Splitter.prototype, {
	on: function( event, callback, context ) {
		this._dragListener.on( event, callback, context );
	},

	_$destroy: function() {
		this.element.remove();
	},

	_createElement: function() {
		var element = $( '<div class="lm_splitter"><div class="lm_drag_handle"></div></div>' );
		element.addClass( 'lm_' + ( this._isVertical ? 'vertical' : 'horizontal' ) );
		element[ this._isVertical ? 'height' : 'width' ]( this._size );

		return element;
	}
});

/**
 * Represents an individual tab within a Stack's header
 *
 * @param {lm.controls.Header} header
 * @param {lm.items.AbstractContentItem} contentItem
 *
 * @constructor
 */
lm.controls.Tab = function( header, contentItem ) {
	this.header = header;
	this.contentItem = contentItem;
	this.element = $( lm.controls.Tab._template );
	this.titleElement = this.element.find( '.lm_title' );
	this.closeElement = this.element.find( '.lm_close_tab' );
	this.closeElement[ contentItem.config.isClosable ? 'show' : 'hide' ]();
	this.isActive = false;

	this.setTitle( contentItem.config.title );
	this.contentItem.on( 'titleChanged', this.setTitle, this );

	this._layoutManager = this.contentItem.layoutManager;

	if(
		this._layoutManager.config.settings.reorderEnabled === true &&
		contentItem.config.reorderEnabled === true
	) {
		this._dragListener = new lm.utils.DragListener( this.element );
		this._dragListener.on( 'dragStart', this._onDragStart, this );
	}

	this._onTabClickFn = lm.utils.fnBind( this._onTabClick, this );
	this._onCloseClickFn = lm.utils.fnBind( this._onCloseClick, this );

	this.element.on( 'mousedown touchstart', this._onTabClickFn );

	if( this.contentItem.config.isClosable ) {
		this.closeElement.on( 'click touchstart', this._onCloseClickFn );
	} else {
		this.closeElement.remove();
	}

	this.contentItem.tab = this;
	this.contentItem.emit( 'tab', this );
	this.contentItem.layoutManager.emit( 'tabCreated', this );

	if( this.contentItem.isComponent ) {
		this.contentItem.container.tab = this;
		this.contentItem.container.emit( 'tab', this );
	}
};

/**
 * The tab's html template
 *
 * @type {String}
 */
lm.controls.Tab._template = '<li class="lm_tab"><i class="lm_left"></i>' +
							'<span class="lm_title"></span><div class="lm_close_tab"></div>' +
							'<i class="lm_right"></i></li>';

lm.utils.copy( lm.controls.Tab.prototype,{

	/**
	 * Sets the tab's title to the provided string and sets
	 * its title attribute to a pure text representation (without
	 * html tags) of the same string.
	 *
	 * @public
	 * @param {String} title can contain html
	 */
	setTitle: function( title ) {
		this.element.attr( 'title', lm.utils.stripTags( title ) );
		this.titleElement.html( title );
	},

	/**
	 * Sets this tab's active state. To programmatically
	 * switch tabs, use header.setActiveContentItem( item ) instead.
	 *
	 * @public
	 * @param {Boolean} isActive
	 */
	setActive: function( isActive ) {
		if( isActive === this.isActive ) {
			return;
		}
		this.isActive = isActive;

		if( isActive ) {
			this.element.addClass( 'lm_active' );
		} else {
			this.element.removeClass( 'lm_active');
		}
	},

	/**
	 * Destroys the tab
	 *
	 * @private
	 * @returns {void}
	 */
	_$destroy: function() {
		this.element.off( 'mousedown touchstart', this._onTabClickFn );
		this.closeElement.off( 'click touchstart', this._onCloseClickFn );
		if( this._dragListener ) {
			this._dragListener.off( 'dragStart', this._onDragStart );
			this._dragListener = null;
		}
		this.element.remove();
	},

	/**
	 * Callback for the DragListener
	 *
	 * @param   {Number} x The tabs absolute x position
	 * @param   {Number} y The tabs absolute y position
	 *
	 * @private
	 * @returns {void}
	 */
	_onDragStart: function( x, y ) {
		if( this.contentItem.parent.isMaximised === true ) {
			this.contentItem.parent.toggleMaximise();
		}
		new lm.controls.DragProxy(
			x,
			y,
			this._dragListener,
			this._layoutManager,
			this.contentItem,
			this.header.parent
		);
	},

	/**
	 * Callback when the tab is clicked
	 *
	 * @param {jQuery DOM event} event
	 *
	 * @private
	 * @returns {void}
	 */
	_onTabClick: function( event ) {
		// left mouse button or tap
		if( event.button === 0 || event.type === 'touchstart' ) {
			var activeContentItem = this.header.parent.getActiveContentItem();
			if (this.contentItem !== activeContentItem) {
				this.header.parent.setActiveContentItem( this.contentItem );
			}

		// middle mouse button
		} else if( event.button === 1 && this.contentItem.config.isClosable ) {
			this._onCloseClick( event );
		}
	},

	/**
	 * Callback when the tab's close button is
	 * clicked
	 *
	 * @param   {jQuery DOM event} event
	 *
	 * @private
	 * @returns {void}
	 */
	_onCloseClick: function( event ) {
		event.stopPropagation();
		this.header.parent.removeChild( this.contentItem );
	}
});

lm.controls.TransitionIndicator = function() {
	this._element = $( '<div class="lm_transition_indicator"></div>' );
	$( document.body ).append( this._element );

	this._toElement = null;
	this._fromDimensions = null;
	this._totalAnimationDuration = 200;
	this._animationStartTime = null;
};

lm.utils.copy( lm.controls.TransitionIndicator.prototype, {
	destroy: function() {
		this._element.remove();
	},

	transitionElements: function( fromElement, toElement ) {
		/**
		 * TODO - This is not quite as cool as expected. Review.
		 */
		return;
		this._toElement = toElement;
		this._animationStartTime = lm.utils.now();
		this._fromDimensions = this._measure( fromElement );
		this._fromDimensions.opacity = 0.8;
		this._element.show().css( this._fromDimensions );
		lm.utils.animFrame( lm.utils.fnBind( this._nextAnimationFrame, this ) );
	},

	_nextAnimationFrame: function() {
		var toDimensions = this._measure( this._toElement ),
			animationProgress = ( lm.utils.now() - this._animationStartTime ) / this._totalAnimationDuration,
			currentFrameStyles = {},
			cssProperty;

		if( animationProgress >= 1 ) {
			this._element.hide();
			return;
		}

		toDimensions.opacity = 0;

		for( cssProperty in this._fromDimensions ) {
			currentFrameStyles[ cssProperty ] = this._fromDimensions[ cssProperty ] +
			( toDimensions[ cssProperty] - this._fromDimensions[ cssProperty ] ) *
			animationProgress;
		}
		
		this._element.css( currentFrameStyles );
		lm.utils.animFrame( lm.utils.fnBind( this._nextAnimationFrame, this ) );
	},

	_measure: function( element ) {
		var offset = element.offset();

		return {
			left: offset.left,
			top: offset.top,
			width: element.outerWidth(),
			height: element.outerHeight()
		};
	}
});
lm.errors.ConfigurationError = function( message, node ) {
	Error.call( this );

	this.name = 'Configuration Error';
	this.message = message;
	this.node = node;
};

lm.errors.ConfigurationError.prototype = new Error();


/**
 * This is the baseclass that all content items inherit from.
 * Most methods provide a subset of what the sub-classes do.
 *
 * It also provides a number of functions for tree traversal
 *
 * @param {lm.LayoutManager} layoutManager
 * @param {item node configuration} config
 * @param {lm.item} parent
 *
 * @event stateChanged
 * @event beforeItemDestroyed
 * @event itemDestroyed
 * @event itemCreated
 * @event componentCreated
 * @event rowCreated
 * @event columnCreated
 * @event stackCreated
 *
 * @constructor
 */
lm.items.AbstractContentItem = function( layoutManager, config, parent ) {
	lm.utils.EventEmitter.call( this );

	this.config = this._extendItemNode( config );
	this.type = config.type;
	this.contentItems = [];
	this.parent = parent;

	this.isInitialised = false;
	this.isMaximised = false;
	this.isRoot = false;
	this.isRow = false;
	this.isColumn = false;
	this.isStack = false;
	this.isComponent = false;

	this.layoutManager = layoutManager;
	this._pendingEventPropagations = {};
	this._throttledEvents = [ 'stateChanged' ];

	this.on( lm.utils.EventEmitter.ALL_EVENT, this._propagateEvent, this );
	
	if( config.content ) {
		this._createContentItems( config );
	}
};

lm.utils.copy( lm.items.AbstractContentItem.prototype, {
	
	/**
	 * Set the size of the component and its children, called recursively
	 *
	 * @abstract
	 * @returns void
	 */
	setSize: function() {
		throw new Error( 'Abstract Method' );
	},

	/**
	 * Calls a method recursively downwards on the tree
	 *
	 * @param   {String} functionName      the name of the function to be called
	 * @param   {[Array]}functionArguments optional arguments that are passed to every function
	 * @param   {[bool]} bottomUp          Call methods from bottom to top, defaults to false
	 * @param   {[bool]} skipSelf          Don't invoke the method on the class that calls it, defaults to false
	 *
	 * @returns {void}
	 */
	callDownwards: function( functionName, functionArguments, bottomUp, skipSelf ) {
		var i;

		if( bottomUp !== true && skipSelf !== true ) {
			this[ functionName ].apply( this, functionArguments || [] );
		}
		for( i = 0; i < this.contentItems.length; i++ ) {
			this.contentItems[ i ].callDownwards( functionName, functionArguments, bottomUp );
		}
		if( bottomUp === true && skipSelf !== true ) {
			this[ functionName ].apply( this, functionArguments || [] );
		}
	},

	/**
	 * Removes a child node (and its children) from the tree
	 *
	 * @param   {lm.items.ContentItem} contentItem
	 *
	 * @returns {void}
	 */
	removeChild: function( contentItem, keepChild ) {
		
		/*
		 * Get the position of the item that's to be removed within all content items this node contains
		 */
		var index = lm.utils.indexOf( contentItem, this.contentItems );

		/*
		 * Make sure the content item to be removed is actually a child of this item
		 */
		if( index === -1 ) {
			throw new Error( 'Can\'t remove child item. Unknown content item' );
		}

		/**
		 * Call ._$destroy on the content item. This also calls ._$destroy on all its children
		 */
		if( keepChild !== true ) {
			this.contentItems[ index ]._$destroy();
		}
		
		/**
		 * Remove the content item from this nodes array of children
		 */
		this.contentItems.splice( index, 1 );

		/**
		 * Remove the item from the configuration
		 */
		this.config.content.splice( index, 1 );

		/**
		 * If this node still contains other content items, adjust their size
		 */
		if( this.contentItems.length > 0 ) {
			this.callDownwards( 'setSize' );

		/**
		 * If this was the last content item, remove this node as well
		 */
		} else if( !(this instanceof lm.items.Root) && this.config.isClosable === true ) {
			this.parent.removeChild( this );
		}
	},

	/**
	 * Sets up the tree structure for the newly added child
	 * The responsibility for the actual DOM manipulations lies
	 * with the concrete item
	 *
	 * @param {lm.items.AbstractContentItem} contentItem
	 * @param {[Int]} index If omitted item will be appended
	 */
	addChild: function( contentItem, index ) {
		if ( index === undefined ) {
			index = this.contentItems.length;
		}

		this.contentItems.splice( index, 0, contentItem );

		if( this.config.content === undefined ) {
			this.config.content = [];
		}

		this.config.content.splice( index, 0, contentItem.config );
		contentItem.parent = this;
		
		if( contentItem.parent.isInitialised === true && contentItem.isInitialised === false ) {
			contentItem._$init();
		}
	},

	/**
	 * Replaces oldChild with newChild. This used to use jQuery.replaceWith... which for
	 * some reason removes all event listeners, so isn't really an option.
	 *
	 * @param   {lm.item.AbstractContentItem} oldChild
	 * @param   {lm.item.AbstractContentItem} newChild
	 *
	 * @returns {void}
	 */
	replaceChild: function( oldChild, newChild, _$destroyOldChild ) {

		newChild = this.layoutManager._$normalizeContentItem( newChild );

		var index = lm.utils.indexOf( oldChild, this.contentItems ),
			parentNode = oldChild.element[ 0 ].parentNode;

		if( index === -1 ) {
			throw new Error( 'Can\'t replace child. oldChild is not child of this' );
		}

		parentNode.replaceChild( newChild.element[ 0 ], oldChild.element[ 0 ] );

		/*
		 * Optionally destroy the old content item
		 */
		if( _$destroyOldChild === true ) {
			oldChild.parent = null;
			oldChild._$destroy();
		}
		
		/*
		 * Wire the new contentItem into the tree
		 */
		this.contentItems[ index ] = newChild;
		newChild.parent = this;

		/*
		 * Update tab reference
		 */
		if ( this.isStack ) {
			this.header.tabs[ index ].contentItem = newChild;
		}

		//TODO This doesn't update the config... refactor to leave item nodes untouched after creation
		if( newChild.parent.isInitialised === true && newChild.isInitialised === false ) {
			newChild._$init();
		}

		this.callDownwards( 'setSize' );
	},

	/**
	 * Convenience method. 
	 * Shorthand for this.parent.removeChild( this )
	 *
	 * @returns {void}
	 */
	remove: function() {
		this.parent.removeChild( this );
	},

	/**
	 * Removes the component from the layout and creates a new 
	 * browser window with the component and its children inside
	 *
	 * @returns {lm.controls.BrowserPopout}
	 */
	popout: function() {
		var browserPopout = this.layoutManager.createPopout( this );
		this.emitBubblingEvent( 'stateChanged' );
		return browserPopout;
	},

	/**
	 * Maximises the Item or minimises it if it is already maximised
	 *
	 * @returns {void}
	 */
	toggleMaximise: function( e ) {
		e.preventDefault();
		if( this.isMaximised === true ) {
			this.layoutManager._$minimiseItem( this );
		} else {
			this.layoutManager._$maximiseItem( this );
		}

		this.isMaximised = !this.isMaximised;
		this.emitBubblingEvent( 'stateChanged' );
	},

	/**
	 * Selects the item if it is not already selected
	 *
	 * @returns {void}
	 */
	select: function() {
		if( this.layoutManager.selectedItem !== this ) {
			this.layoutManager.selectItem( this, true );
			this.element.addClass( 'lm_selected' );
		}
	},

	/**
	 * De-selects the item if it is selected
	 *
	 * @returns {void}
	 */
	deselect: function() {
		if( this.layoutManager.selectedItem === this ) {
			this.layoutManager.selectedItem = null;
			this.element.removeClass( 'lm_selected' );
		}
	},

	/**
	 * Set this component's title
	 * 
	 * @public
	 * @param {String} title
	 *
	 * @returns {void}
	 */
	setTitle: function( title ) {
		this.config.title = title;
		this.emit( 'titleChanged', title );
		this.emit( 'stateChanged' );
	},

	/**
	 * Checks whether a provided id is present
	 *
	 * @public
	 * @param   {String}  id
	 *
	 * @returns {Boolean} isPresent
	 */
	hasId: function( id ) {
		if( !this.config.id ) {
			return false;
		} else if( typeof this.config.id === 'string' ) {
			return this.config.id === id;
		} else if( this.config.id instanceof Array ) {
			return lm.utils.indexOf( id, this.config.id ) !== -1;
		}
	},

	/**
	 * Adds an id. Adds it as a string if the component doesn't
	 * have an id yet or creates/uses an array
	 *
	 * @public
	 * @param {String} id
	 *
	 * @returns {void}
	 */
	addId: function( id ) {
		if( this.hasId( id ) ) {
			return;
		}

		if( !this.config.id ) {
			this.config.id = id;
		} else if( typeof this.config.id === 'string' ) {
			this.config.id = [ this.config.id, id ];
		} else if( this.config.id instanceof Array ) {
			this.config.id.push( id );
		}
	},

	/**
	 * Removes an existing id. Throws an error
	 * if the id is not present
	 *
	 * @public
	 * @param   {String} id
	 *
	 * @returns {void}
	 */
	removeId: function( id ) {
		if( !this.hasId( id ) ) {
			throw new Error( 'Id not found' );
		}
		
		if( typeof this.config.id === 'string' ) {
			delete this.config.id;
		} else if( this.config.id instanceof Array ) {
			var index = lm.utils.indexOf( id, this.config.id );
			this.config.id.splice( index, 1 );
		}
	},

	/****************************************
	* SELECTOR
	****************************************/
	getItemsByFilter: function( filter ) {
		var result = [],
			next = function( contentItem ) {
				for( var i = 0; i < contentItem.contentItems.length; i++ ) {
					
					if( filter( contentItem.contentItems[ i ] ) === true ) {
						result.push( contentItem.contentItems[ i ] );
					}

					next( contentItem.contentItems[ i ] );
				}
			};

		next( this );
		return result;
	},

	getItemsById: function( id ) {
		return this.getItemsByFilter( function( item ){
			if( item.config.id instanceof Array ) {
				return lm.utils.indexOf( id, item.config.id ) !== -1;
			} else {
				return item.config.id === id;
			}
		});
	},

	getItemsByType: function( type ) {
		return this._$getItemsByProperty( 'type', type );
	},

	getComponentsByName: function( componentName ) {
		var components = this._$getItemsByProperty( 'componentName', componentName ),
			instances = [],
			i;

		for( i = 0; i < components.length; i++ ) {
			instances.push( components[ i ].instance );
		}

		return instances;
	},

	/****************************************
	* PACKAGE PRIVATE
	****************************************/
	_$getItemsByProperty: function( key, value ) {
		return this.getItemsByFilter( function( item ){
			return item[ key ] === value;
		});
	},

	_$setParent: function( parent ) {
		this.parent = parent;
	},

	_$highlightDropZone: function( x, y, area ) {
		this.layoutManager.dropTargetIndicator.highlightArea( area );
	},

	_$onDrop: function( contentItem ) {
		this.addChild( contentItem );
	},

	_$hide: function() {
		this._callOnActiveComponents( 'hide' );
		this.element.hide();
		this.layoutManager.updateSize();
	},

	_$show: function() {
		this._callOnActiveComponents( 'show' );
		this.element.show();
		this.layoutManager.updateSize();
	},

	_callOnActiveComponents: function( methodName ) {
		var stacks = this.getItemsByType( 'stack' ),
			activeContentItem,
			i;

		for( i = 0; i < stacks.length; i++ ) {
			activeContentItem = stacks[ i ].getActiveContentItem();

			if( activeContentItem && activeContentItem.isComponent ) {
				activeContentItem.container[ methodName ]();
			}
		}
	},
	
	/**
	 * Destroys this item ands its children
	 *
	 * @returns {void}
	 */
	_$destroy: function() {
		this.emitBubblingEvent( 'beforeItemDestroyed' );
		this.callDownwards( '_$destroy', [], true, true );
		this.element.remove();
		this.emitBubblingEvent( 'itemDestroyed' );
	},

	/**
	 * Returns the area the component currently occupies in the format
	 *
	 * {
	 *		x1: int
	 *		xy: int
	 *		y1: int
	 *		y2: int
	 *		contentItem: contentItem
	 * }
	 */
	_$getArea: function( element ) {
		element = element || this.element;

		var offset = element.offset(),
			width = element.width(),
			height = element.height();

		return {
			x1: offset.left,
			y1: offset.top,
			x2: offset.left + width,
			y2: offset.top + height,
			surface: width * height,
			contentItem: this
		};
	},

	/**
	 * The tree of content items is created in two steps: First all content items are instantiated,
	 * then init is called recursively from top to bottem. This is the basic init function,
	 * it can be used, extended or overwritten by the content items
	 * 
	 * Its behaviour depends on the content item
	 *
	 * @package private
	 * 
	 * @returns {void}
	 */
	_$init: function() {
		var i;
		this.setSize();

		for( i = 0; i < this.contentItems.length; i++ ) {
			this.childElementContainer.append( this.contentItems[ i ].element );
		}

		this.isInitialised = true;
		this.emitBubblingEvent( 'itemCreated' );
		this.emitBubblingEvent( this.type + 'Created' );
	},

	/**
	 * Emit an event that bubbles up the item tree.
	 *
	 * @param   {String} name The name of the event
	 *
	 * @returns {void}
	 */
	emitBubblingEvent: function( name ) {
		var event = new lm.utils.BubblingEvent( name, this );
		this.emit( name, event );
	},

	/**
	 * Private method, creates all content items for this node at initialisation time
	 * PLEASE NOTE, please see addChild for adding contentItems add runtime
	 * @private
	 * @param   {configuration item node} config
	 *
	 * @returns {void}
	 */
	_createContentItems: function( config ) {
		var oContentItem, i;

		if( !( config.content instanceof Array ) ) {
			throw new lm.errors.ConfigurationError( 'content must be an Array', config );
		}

		for( i = 0; i < config.content.length; i++ ) {
			oContentItem = this.layoutManager.createContentItem( config.content[ i ], this );
			this.contentItems.push( oContentItem );
		}
	},

	/**
	 * Extends an item configuration node with default settings
	 * @private
	 * @param   {configuration item node} config
	 *
	 * @returns {configuration item node} extended config
	 */
	_extendItemNode: function( config ) {
		
		for( var key in lm.config.itemDefaultConfig ) {
			if( config[ key ] === undefined ) {
				config[ key ] = lm.config.itemDefaultConfig[ key ];
			}
		}
		
		return config;
	},

	/**
	 * Called for every event on the item tree. Decides whether the event is a bubbling
	 * event and propagates it to its parent
	 *
	 * @param	{String} name the name of the event
	 * @param   {lm.utils.BubblingEvent} event 
	 *
	 * @returns {void}
	 */
	_propagateEvent: function( name, event ) {
		if( event instanceof lm.utils.BubblingEvent &&
			event.isPropagationStopped === false &&
			this.isInitialised === true ) {
			
			/**
			 * In some cases (e.g. if an element is created from a DragSource) it
			 * doesn't have a parent and is not below root. If that's the case
			 * propagate the bubbling event from the top level of the substree directly
			 * to the layoutManager
			 */
			if( this.isRoot === false && this.parent ) {
				this.parent.emit.apply( this.parent, Array.prototype.slice.call( arguments, 0 ) );
			} else {
				this._scheduleEventPropagationToLayoutManager( name, event );
			}
		}
	},

	/**
	 * All raw events bubble up to the root element. Some events that
	 * are propagated to - and emitted by - the layoutManager however are
	 * only string-based, batched and sanitized to make them more usable
	 *
	 * @param {String} name the name of the event
	 *
	 * @private
	 * @returns {void}
	 */
	_scheduleEventPropagationToLayoutManager: function( name, event ) {
		if( lm.utils.indexOf( name, this._throttledEvents ) === -1 ) {
			this.layoutManager.emit( name, event.origin );
		} else {
			if( this._pendingEventPropagations[ name ] !== true ) {
				this._pendingEventPropagations[ name ] = true;
				lm.utils.animFrame( lm.utils.fnBind( this._propagateEventToLayoutManager, this, [ name, event ] ) );
			}
		}
		
	},

	/**
	 * Callback for events scheduled by _scheduleEventPropagationToLayoutManager
	 *
	 * @param {String} name the name of the event
	 *
	 * @private
	 * @returns {void}
	 */
	_propagateEventToLayoutManager: function( name, event ) {
		this._pendingEventPropagations[ name ] = false;
		this.layoutManager.emit( name, event );
	}
});

/**
 * @param {[type]} layoutManager [description]
 * @param {[type]} config      [description]
 * @param {[type]} parent        [description]
 */
lm.items.Component = function( layoutManager, config, parent ) {
	lm.items.AbstractContentItem.call( this, layoutManager, config, parent );

	var ComponentConstructor = layoutManager.getComponent( this.config.componentName ),
		componentConfig = $.extend( true, {}, this.config.componentState || {} );

	componentConfig.componentName = this.config.componentName;
	this.componentName = this.config.componentName;

	if( this.config.title === '' ) {
		this.config.title = this.config.componentName;
	}

	this.isComponent = true;
	this.container = new lm.container.ItemContainer( this.config, this, layoutManager );
	this.instance = new ComponentConstructor( this.container, componentConfig  );
	this.element = this.container._element;
};

lm.utils.extend( lm.items.Component, lm.items.AbstractContentItem );

lm.utils.copy( lm.items.Component.prototype, {

	close: function() {
		this.parent.removeChild( this );
	},

	setSize: function() {
		if( this.element.is( ':visible' ) ) {
			// Do not update size of hidden components to prevent unwanted reflows
			this.container._$setSize( this.element.width(), this.element.height() );
		}
	},

	_$init: function() {
		lm.items.AbstractContentItem.prototype._$init.call( this );
		this.container.emit( 'open' );
	},

	_$hide: function() {
		this.container.hide();
		lm.items.AbstractContentItem.prototype._$hide.call( this );
	},

	_$show: function() {
		this.container.show();
		lm.items.AbstractContentItem.prototype._$show.call( this );
	},
	
	_$shown: function() {
		this.container.shown();
		lm.items.AbstractContentItem.prototype._$shown.call( this );
	},

	_$destroy: function() {
		this.container.emit( 'destroy', this );
		lm.items.AbstractContentItem.prototype._$destroy.call( this );
	},

	/**
	 * Dragging onto a component directly is not an option
	 *
	 * @returns null
	 */
	_$getArea: function() {
		return null;
	}
});

lm.items.Root = function( layoutManager, config, containerElement ) {
	lm.items.AbstractContentItem.call( this, layoutManager, config, null );
	this.isRoot = true;
	this.type = 'root';
	this.element = $( '<div class="lm_goldenlayout lm_item lm_root"></div>' );
	this.childElementContainer = this.element;
	this._containerElement = containerElement;
	this._containerElement.append( this.element );
};

lm.utils.extend( lm.items.Root, lm.items.AbstractContentItem );

lm.utils.copy( lm.items.Root.prototype, {
	addChild: function( contentItem ) {
		if( this.contentItems.length > 0 ) {
			throw new Error( 'Root node can only have a single child' );
		}

		contentItem = this.layoutManager._$normalizeContentItem( contentItem, this );
		this.childElementContainer.append( contentItem.element );
		lm.items.AbstractContentItem.prototype.addChild.call( this, contentItem );
		
		this.callDownwards( 'setSize' );
		this.emitBubblingEvent( 'stateChanged' );
	},

	setSize: function(width, height) {
		width = (typeof width === 'undefined') ? this._containerElement.width() : width;
		height = (typeof height === 'undefined') ? this._containerElement.height() : height;

		this.element.width( width );
		this.element.height( height );

		/*
		 * Root can be empty
		 */
		if( this.contentItems[ 0 ] ) {
			this.contentItems[ 0 ].element.width( width );
			this.contentItems[ 0 ].element.height( height );
		}
	},

	_$onDrop: function( contentItem ) {
		var stack;

		if( contentItem.isComponent === true ) {
			stack = this.layoutManager.createContentItem( {type: 'stack' }, this );
			stack.addChild( contentItem );
			this.addChild( stack );
		} else {
			this.addChild( contentItem );
		}
	}
});



lm.items.RowOrColumn = function (isColumn, layoutManager, config, parent) {
	lm.items.AbstractContentItem.call(this, layoutManager, config, parent);

	this.isRow = !isColumn;
	this.isColumn = isColumn;

	this.element = $('<div class="lm_item lm_' + (isColumn ? 'column' : 'row') + '"></div>');
	this.childElementContainer = this.element;
	this._splitterSize = layoutManager.config.dimensions.borderWidth;
	this._isColumn = isColumn;
	this._dimension = isColumn ? 'height' : 'width';
	this._splitter = [];
	this._splitterPosition = null;
	this._splitterMinPosition = null;
	this._splitterMaxPosition = null;
};

lm.utils.extend(lm.items.RowOrColumn, lm.items.AbstractContentItem);

lm.utils.copy(lm.items.RowOrColumn.prototype, {

	/**
	 * Add a new contentItem to the Row or Column
	 *
	 * @param {lm.item.AbstractContentItem} contentItem
	 * @param {[int]} index The position of the new item within the Row or Column.
	 *                      If no index is provided the item will be added to the end
	 * @param {[bool]} _$suspendResize If true the items won't be resized. This will leave the item in
	 *                                 an inconsistent state and is only intended to be used if multiple
	 *                                 children need to be added in one go and resize is called afterwards
	 *
	 * @returns {void}
	 */
	addChild: function (contentItem, index, _$suspendResize) {

		var newItemSize, itemSize, i, splitterElement;

		contentItem = this.layoutManager._$normalizeContentItem(contentItem, this);

		if (index === undefined) {
			index = this.contentItems.length;
		}

		if (this.contentItems.length > 0) {
			splitterElement = this._createSplitter(Math.max(0, index - 1)).element;

			if (index > 0) {
				this.contentItems[index - 1].element.after(splitterElement);
				splitterElement.after(contentItem.element);
			} else {
				this.contentItems[0].element.before(splitterElement);
				splitterElement.before(contentItem.element);
			}
		} else {
			this.childElementContainer.append(contentItem.element);
		}

		lm.items.AbstractContentItem.prototype.addChild.call(this, contentItem, index);

		newItemSize = (1 / this.contentItems.length) * 100;

		if (_$suspendResize === true) {
			this.emitBubblingEvent('stateChanged');
			return;
		}

		for (i = 0; i < this.contentItems.length; i++) {
			if (this.contentItems[i] === contentItem) {
				contentItem.config[this._dimension] = newItemSize;
			} else {
				itemSize = this.contentItems[i].config[this._dimension] *= (100 - newItemSize) / 100;
				this.contentItems[i].config[this._dimension] = itemSize;
			}
		}

		this.callDownwards('setSize');
		this.emitBubblingEvent('stateChanged');
	},

	/**
	 * Removes a child of this element
	 *
	 * @param   {lm.items.AbstractContentItem} contentItem
	 * @param   {boolean} keepChild   If true the child will be removed, but not destroyed
	 *
	 * @returns {void}
	 */
	removeChild: function (contentItem, keepChild) {
		var removedItemSize = contentItem.config[this._dimension],
			index = lm.utils.indexOf(contentItem, this.contentItems),
			splitterIndex = Math.max(index - 1, 0),
			i,
			childItem;

		if (index === -1) {
			throw new Error('Can\'t remove child. ContentItem is not child of this Row or Column');
		}

		/**
		 * Remove the splitter before the item or after if the item happens
		 * to be the first in the row/column
		 */
		if (this._splitter[splitterIndex]) {
			this._splitter[splitterIndex]._$destroy();
			this._splitter.splice(splitterIndex, 1);
		}

		/**
		 * Allocate the space that the removed item occupied to the remaining items
		 */
		for (i = 0; i < this.contentItems.length; i++) {
			if (this.contentItems[i] !== contentItem) {
				this.contentItems[i].config[this._dimension] += removedItemSize / (this.contentItems.length - 1);
			}
		}

		lm.items.AbstractContentItem.prototype.removeChild.call(this, contentItem, keepChild);

		if (this.contentItems.length === 1 && this.config.isClosable === true) {
			childItem = this.contentItems[0];
			this.contentItems = [];
			this.parent.replaceChild(this, childItem, true);
		} else {
			this.callDownwards('setSize');
			this.emitBubblingEvent('stateChanged');
		}
	},

	/**
	 * Replaces a child of this Row or Column with another contentItem
	 *
	 * @param   {lm.items.AbstractContentItem} oldChild
	 * @param   {lm.items.AbstractContentItem} newChild
	 *
	 * @returns {void}
	 */
	replaceChild: function (oldChild, newChild) {
		var size = oldChild.config[this._dimension];
		lm.items.AbstractContentItem.prototype.replaceChild.call(this, oldChild, newChild);
		newChild.config[this._dimension] = size;
		this.callDownwards('setSize');
		this.emitBubblingEvent('stateChanged');
	},

	/**
	 * Called whenever the dimensions of this item or one of its parents change
	 *
	 * @returns {void}
	 */
	setSize: function () {
		if (this.contentItems.length > 0) {
			this._calculateRelativeSizes();
			this._setAbsoluteSizes();
		}
		this.emitBubblingEvent('stateChanged');
		this.emit('resize');
	},

	/**
	 * Invoked recursively by the layout manager. AbstractContentItem.init appends
	 * the contentItem's DOM elements to the container, RowOrColumn init adds splitters
	 * in between them
	 *
	 * @package private
	 * @override AbstractContentItem._$init
	 * @returns {void}
	 */
	_$init: function () {
		if (this.isInitialised === true) return;

		var i;

		lm.items.AbstractContentItem.prototype._$init.call(this);

		for (i = 0; i < this.contentItems.length - 1; i++) {
			this.contentItems[i].element.after(this._createSplitter(i).element);
		}
	},

	/**
	 * Turns the relative sizes calculated by _calculateRelativeSizes into
	 * absolute pixel values and applies them to the children's DOM elements
	 *
	 * Assigns additional pixels to counteract Math.floor
	 * 
	 * @private
	 * @returns {void}
	 */
	_setAbsoluteSizes: function () {
		var i,
			sizeData = this._calculateAbsoluteSizes();

		for (i = 0; i < this.contentItems.length; i++) {
			if (sizeData.additionalPixel - i > 0) {
				sizeData.itemSizes[i]++;
			}

			if (this._isColumn) {
				this.contentItems[i].element.width(sizeData.totalWidth);
				this.contentItems[i].element.height(sizeData.itemSizes[i]);
			} else {
				this.contentItems[i].element.width(sizeData.itemSizes[i]);
				this.contentItems[i].element.height(sizeData.totalHeight);
			}
		}
	},

	/**
	 * Calculates the absolute sizes of all of the children of this Item.
	 * @returns {object} - Set with absolute sizes and additional pixels.
	 */
	_calculateAbsoluteSizes: function () {
		var i,
			totalSplitterSize = (this.contentItems.length - 1) * this._splitterSize,
			totalWidth = this.element.width(),
			totalHeight = this.element.height(),
			totalAssigned = 0,
			additionalPixel,
			itemSize,
			itemSizes = [];

		if (this._isColumn) {
			totalHeight -= totalSplitterSize;
		} else {
			totalWidth -= totalSplitterSize;
		}

		for (i = 0; i < this.contentItems.length; i++) {
			if (this._isColumn) {
				itemSize = Math.floor(totalHeight * (this.contentItems[i].config.height / 100));
			} else {
				itemSize = Math.floor(totalWidth * (this.contentItems[i].config.width / 100));
			}

			totalAssigned += itemSize;
			itemSizes.push(itemSize);
		}

		additionalPixel = Math.floor((this._isColumn ? totalHeight : totalWidth) - totalAssigned);

		return {
			itemSizes: itemSizes,
			additionalPixel: additionalPixel,
			totalWidth: totalWidth,
			totalHeight: totalHeight
		};
	},

	/**
	 * Calculates the relative sizes of all children of this Item. The logic
	 * is as follows:
	 * 
	 * - Add up the total size of all items that have a configured size
	 *
	 * - If the total == 100 (check for floating point errors)
	 *		Excellent, job done
	 * 
	 * - If the total is > 100, 
	 *		set the size of items without set dimensions to 1/3 and add this to the total
	 *		set the size off all items so that the total is hundred relative to their original size 
	 *
	 * - If the total is < 100
	 *		If there are items without set dimensions, distribute the remainder to 100 evenly between them
	 *		If there are no items without set dimensions, increase all items sizes relative to
	 *		their original size so that they add up to 100
	 *
	 * @private
	 * @returns {void}
	 */
	_calculateRelativeSizes: function () {

		var i,
			total = 0,
			itemsWithoutSetDimension = [],
			dimension = this._isColumn ? 'height' : 'width';

		for (i = 0; i < this.contentItems.length; i++) {
			if (this.contentItems[i].config[dimension] !== undefined) {
				total += this.contentItems[i].config[dimension];
			} else {
				itemsWithoutSetDimension.push(this.contentItems[i]);
			}
		}

		/**
		 * Everything adds up to hundred, all good :-)
		 */
		if (Math.round(total) === 100) {
			this._respectMinItemWidth();
			return;
		}

		/**
		 * Allocate the remaining size to the items without a set dimension
		 */
		if (Math.round(total) < 100 && itemsWithoutSetDimension.length > 0) {
			for (i = 0; i < itemsWithoutSetDimension.length; i++) {
				itemsWithoutSetDimension[i].config[dimension] = (100 - total) / itemsWithoutSetDimension.length;
			}
			this._respectMinItemWidth();
			return;
		}

		/**
		 * If the total is > 100, but there are also items without a set dimension left, assing 50
		 * as their dimension and add it to the total
		 *
		 * This will be reset in the next step
		 */
		if (Math.round(total) > 100) {
			for (i = 0; i < itemsWithoutSetDimension.length; i++) {
				itemsWithoutSetDimension[i].config[dimension] = 50;
				total += 50;
			}
		}

		/**
		 * Set every items size relative to 100 relative to its size to total
		 */
		for (i = 0; i < this.contentItems.length; i++) {
			this.contentItems[i].config[dimension] = (this.contentItems[i].config[dimension] / total) * 100;
		}

		this._respectMinItemWidth();
	},

	/**
	 * Adjusts the column widths to respect the dimensions minItemWidth if set.
	 * @returns {} 
	 */
	_respectMinItemWidth: function () {
		var minItemWidth = this.layoutManager.config.dimensions ? (this.layoutManager.config.dimensions.minItemWidth || 0) : 0,
			sizeData = null,
			entriesOverMin = [],
			totalOverMin = 0,
			totalUnderMin = 0,
			remainingWidth = 0,
			itemSize = 0,
			contentItem = null,
			reducePercent,
			reducedWidth,
			allEntries = [],
			entry;

		if (this._isColumn || !minItemWidth || this.contentItems.length <= 1) {
			return;
		}

		sizeData = this._calculateAbsoluteSizes();

		/**
		 * Figure out how much we are under the min item size total and how much room we have to use.
		 */
		for (i = 0; i < this.contentItems.length; i++) {

			contentItem = this.contentItems[i];
			itemSize = sizeData.itemSizes[i];

			if (itemSize < minItemWidth) {
				totalUnderMin += minItemWidth - itemSize;
				entry = { width: minItemWidth };

			}
			else {
				totalOverMin += itemSize - minItemWidth;
				entry = { width: itemSize };
				entriesOverMin.push(entry);
			}

			allEntries.push(entry);
		}

		/**
		 * If there is nothing under min, or there is not enough over to make up the difference, do nothing.
		 */
		if (totalUnderMin === 0 || totalUnderMin > totalOverMin) {
			return;
		}

		/**
		 * Evenly reduce all columns that are over the min item width to make up the difference.
		 */
		reducePercent = totalUnderMin / totalOverMin;
		remainingWidth = totalUnderMin;
		for (i = 0; i < entriesOverMin.length; i++) {
			entry = entriesOverMin[i];
			reducedWidth = Math.round((entry.width - minItemWidth) * reducePercent);
			remainingWidth -= reducedWidth;
			entry.width -= reducedWidth;
		}

		/**
		 * Take anything remaining from the last item.
		 */
		if (remainingWidth !== 0) {
			allEntries[allEntries.length - 1].width -= remainingWidth;
		}

		/**
		 * Set every items size relative to 100 relative to its size to total
		 */
		for (i = 0; i < this.contentItems.length; i++) {
			this.contentItems[i].config.width = (allEntries[i].width / sizeData.totalWidth) * 100;
		}
	},

	/**
	 * Instantiates a new lm.controls.Splitter, binds events to it and adds
	 * it to the array of splitters at the position specified as the index argument
	 *
	 * What it doesn't do though is append the splitter to the DOM
	 *
	 * @param   {Int} index The position of the splitter
	 *
	 * @returns {lm.controls.Splitter}
	 */
	_createSplitter: function (index) {
		var splitter;
		splitter = new lm.controls.Splitter(this._isColumn, this._splitterSize);
		splitter.on('drag', lm.utils.fnBind(this._onSplitterDrag, this, [splitter]), this);
		splitter.on('dragStop', lm.utils.fnBind(this._onSplitterDragStop, this, [splitter]), this);
		splitter.on('dragStart', lm.utils.fnBind(this._onSplitterDragStart, this, [splitter]), this);
		this._splitter.splice(index, 0, splitter);
		return splitter;
	},

	/**
	 * Locates the instance of lm.controls.Splitter in the array of
	 * registered splitters and returns a map containing the contentItem
	 * before and after the splitters, both of which are affected if the
	 * splitter is moved
	 *
	 * @param   {lm.controls.Splitter} splitter
	 *
	 * @returns {Object} A map of contentItems that the splitter affects
	 */
	_getItemsForSplitter: function (splitter) {
		var index = lm.utils.indexOf(splitter, this._splitter);

		return {
			before: this.contentItems[index],
			after: this.contentItems[index + 1]
		};
	},

	/**
	 * Gets the minimum dimensions for the given item configuration array
	 * @param item
	 * @private
	 */
	_getMinimumDimensions: function (arr) {
		var minWidth = 0, minHeight = 0;

		for (var i = 0; i < arr.length; ++i) {
			minWidth = Math.max(arr[i].minWidth || 0, minWidth);
			minHeight = Math.max(arr[i].minHeight || 0, minHeight);
		}

		return { horizontal: minWidth, vertical: minHeight };
	},

	/**
	 * Invoked when a splitter's dragListener fires dragStart. Calculates the splitters
	 * movement area once (so that it doesn't need calculating on every mousemove event)
	 *
	 * @param   {lm.controls.Splitter} splitter
	 *
	 * @returns {void}
	 */
	_onSplitterDragStart: function (splitter) {
		var items = this._getItemsForSplitter(splitter),
			minSize = this.layoutManager.config.dimensions[this._isColumn ? 'minItemHeight' : 'minItemWidth'];

		var beforeMinDim = this._getMinimumDimensions(items.before.config.content);
		var beforeMinSize = this._isColumn ? beforeMinDim.vertical : beforeMinDim.horizontal;

		var afterMinDim = this._getMinimumDimensions(items.after.config.content);
		var afterMinSize = this._isColumn ? afterMinDim.vertical : afterMinDim.horizontal;

		this._splitterPosition = 0;
		this._splitterMinPosition = -1 * (items.before.element[this._dimension]() - (beforeMinSize || minSize));
		this._splitterMaxPosition = items.after.element[this._dimension]() - (afterMinSize || minSize);
	},

	/**
	 * Invoked when a splitter's DragListener fires drag. Updates the splitters DOM position,
	 * but not the sizes of the elements the splitter controls in order to minimize resize events
	 *
	 * @param   {lm.controls.Splitter} splitter
	 * @param   {Int} offsetX  Relative pixel values to the splitters original position. Can be negative
	 * @param   {Int} offsetY  Relative pixel values to the splitters original position. Can be negative
	 *
	 * @returns {void}
	 */
	_onSplitterDrag: function (splitter, offsetX, offsetY) {
		var offset = this._isColumn ? offsetY : offsetX;

		if (offset > this._splitterMinPosition && offset < this._splitterMaxPosition) {
			this._splitterPosition = offset;
			splitter.element.css(this._isColumn ? 'top' : 'left', offset);
		}
	},

	/**
	 * Invoked when a splitter's DragListener fires dragStop. Resets the splitters DOM position,
	 * and applies the new sizes to the elements before and after the splitter and their children
	 * on the next animation frame
	 *
	 * @param   {lm.controls.Splitter} splitter
	 *
	 * @returns {void}
	 */
	_onSplitterDragStop: function (splitter) {

		var items = this._getItemsForSplitter(splitter),
			sizeBefore = items.before.element[this._dimension](),
			sizeAfter = items.after.element[this._dimension](),
			splitterPositionInRange = (this._splitterPosition + sizeBefore) / (sizeBefore + sizeAfter),
			totalRelativeSize = items.before.config[this._dimension] + items.after.config[this._dimension];

		items.before.config[this._dimension] = splitterPositionInRange * totalRelativeSize;
		items.after.config[this._dimension] = (1 - splitterPositionInRange) * totalRelativeSize;

		splitter.element.css({
			'top': 0,
			'left': 0
		});

		lm.utils.animFrame(lm.utils.fnBind(this.callDownwards, this, ['setSize']));
	}
});
lm.items.Stack = function( layoutManager, config, parent ) {
	lm.items.AbstractContentItem.call( this, layoutManager, config, parent );

	this.element = $( '<div class="lm_item lm_stack"></div>' );
	this._activeContentItem = null;

	this._dropZones = {};
	this._dropSegment = null;
	this._contentAreaDimensions = null;
	this._dropIndex = null;

	this.isStack = true;

	this.childElementContainer = $( '<div class="lm_items"></div>' );
	this.header = new lm.controls.Header( layoutManager, this );

	if( layoutManager.config.settings.hasHeaders === true && config.hasHeaders !== false ) {
		this.element.append( this.header.element );
	}

	this.element.append( this.childElementContainer );
	this._$validateClosability();
};

lm.utils.extend( lm.items.Stack, lm.items.AbstractContentItem );

lm.utils.copy( lm.items.Stack.prototype, {

	setSize: function() {
		var i,
			contentWidth = this.element.width(),
			contentHeight = (this.config.hasHeaders !== false) ? this.element.height() - this.layoutManager.config.dimensions.headerHeight : this.element.height();

		this.childElementContainer.width( contentWidth );
		this.childElementContainer.height( contentHeight );

		for( i = 0; i < this.contentItems.length; i++ ) {
			this.contentItems[ i ].element.width( contentWidth ).height( contentHeight );
		}
		this.emit( 'resize' );
		this.emitBubblingEvent( 'stateChanged' );
	},

	_$init: function() {
		var i, initialItem;

		if( this.isInitialised === true ) return;

		lm.items.AbstractContentItem.prototype._$init.call( this );

		for( i = 0; i < this.contentItems.length; i++ ) {
			this.header.createTab( this.contentItems[ i ] );
			this.contentItems[ i ]._$hide();
		}

		if( this.contentItems.length > 0 ) {
			initialItem = this.contentItems[ this.config.activeItemIndex || 0 ];

			if( !initialItem ) {
				throw new Error( 'Configured activeItemIndex out of bounds' );
			}
			
			this.setActiveContentItem( initialItem );
		}
	},

	setActiveContentItem: function( contentItem ) {
		if( lm.utils.indexOf( contentItem, this.contentItems ) === -1 ) {
			throw new Error( 'contentItem is not a child of this stack' );
		}

		if( this._activeContentItem !== null ) {
			this._activeContentItem._$hide();
		}

		this._activeContentItem = contentItem;
		this.header.setActiveContentItem( contentItem );
		contentItem._$show();
		this.emit( 'activeContentItemChanged', contentItem );
		this.emitBubblingEvent( 'stateChanged' );
	},

	getActiveContentItem: function() {
		return this.header.activeContentItem;
	},

	addChild: function( contentItem, index ) {
		contentItem = this.layoutManager._$normalizeContentItem( contentItem, this );
		lm.items.AbstractContentItem.prototype.addChild.call( this, contentItem, index );
		this.childElementContainer.append( contentItem.element );
		this.header.createTab( contentItem, index );
		this.setActiveContentItem( contentItem );
		this.callDownwards( 'setSize' );
		this._$validateClosability();
		this.emitBubblingEvent( 'stateChanged' );
	},

	removeChild: function( contentItem, keepChild ) {
		var index = lm.utils.indexOf( contentItem, this.contentItems );
		lm.items.AbstractContentItem.prototype.removeChild.call( this, contentItem, keepChild );
		this.header.removeTab( contentItem );
		
		if( this.contentItems.length > 0 ) {
			this.setActiveContentItem( this.contentItems[ Math.max( index -1 , 0 ) ] );
		} else {
			this._activeContentItem = null;
		}
		
		this._$validateClosability();
		this.emitBubblingEvent( 'stateChanged' );
	},

	/**
	 * Validates that the stack is still closable or not. If a stack is able
	 * to close, but has a non closable component added to it, the stack is no
	 * longer closable until all components are closable.
	 *
	 * @returns {void}
	 */
	_$validateClosability: function() {
		var contentItem,
			isClosable,
			len,
			i;

		isClosable = this.header._isClosable();

		for ( i = 0, len = this.contentItems.length; i < len; i++ ) {
			if (!isClosable) { 
				break; 
			}

			isClosable = this.contentItems[ i ].config.isClosable;
		}

		this.header._$setClosable( isClosable );
	},

	_$destroy: function() {
		lm.items.AbstractContentItem.prototype._$destroy.call( this );
		this.header._$destroy();
	},


	/**
	 * Ok, this one is going to be the tricky one: The user has dropped {contentItem} onto this stack.
	 *
	 * It was dropped on either the stacks header or the top, right, bottom or left bit of the content area
	 * (which one of those is stored in this._dropSegment). Now, if the user has dropped on the header the case
	 * is relatively clear: We add the item to the existing stack... job done (might be good to have 
	 * tab reordering at some point, but lets not sweat it right now)
	 *
	 * If the item was dropped on the content part things are a bit more complicated. If it was dropped on either the
	 * top or bottom region we need to create a new column and place the items accordingly. 
	 * Unless, of course if the stack is already within a column... in which case we want 
	 * to add the newly created item to the existing column... 
	 * either prepend or append it, depending on wether its top or bottom.
	 *
	 * Same thing for rows and left / right drop segments... so in total there are 9 things that can potentially happen
	 * (left, top, right, bottom) * is child of the right parent (row, column) + header drop
	 * 
	 * @param	{lm.item} contentItem
	 *
	 * @returns {void}
	 */
	_$onDrop: function( contentItem ) {

		/*
		 * The item was dropped on the header area. Just add it as a child of this stack and
		 * get the hell out of this logic
		 */
		if( this._dropSegment === 'header' ) {
			this._resetHeaderDropZone();
			this.addChild( contentItem, this._dropIndex );
			return;
		}

		/*
		 * The stack is empty. Let's just add the element.
		 */
		if( this._dropSegment === 'body' ) {
			this.addChild( contentItem );
			return;
		}

		/*
		 * The item was dropped on the top-, left-, bottom- or right- part of the content. Let's
		 * aggregate some conditions to make the if statements later on more readable
		 */
		var isVertical = this._dropSegment === 'top' || this._dropSegment === 'bottom',
			isHorizontal = this._dropSegment === 'left' || this._dropSegment === 'right',
			insertBefore = this._dropSegment === 'top' || this._dropSegment === 'left',
			hasCorrectParent = ( isVertical && this.parent.isColumn ) || ( isHorizontal && this.parent.isRow ),
			type = isVertical ? 'column' : 'row',
			dimension = isVertical ? 'height' : 'width',
			index,
			stack,
			rowOrColumn;

		/*
		 * The content item can be either a component or a stack. If it is a component, wrap it into a stack
		 */
		if( contentItem.isComponent ) {
			stack = this.layoutManager.createContentItem({ type: 'stack' }, this );
			stack._$init();
			stack.addChild( contentItem );
			contentItem = stack;
		}

		/*
		 * If the item is dropped on top or bottom of a column or left and right of a row, it's already
		 * layd out in the correct way. Just add it as a child
		 */
		if( hasCorrectParent ) {
			index = lm.utils.indexOf( this, this.parent.contentItems );
			this.parent.addChild( contentItem, insertBefore ? index : index + 1, true );
			this.config[ dimension ] *= 0.5;
			contentItem.config[ dimension ] = this.config[ dimension ];
			this.parent.callDownwards( 'setSize' );
		/*
		 * This handles items that are dropped on top or bottom of a row or left / right of a column. We need
		 * to create the appropriate contentItem for them to live in
		 */
		} else {
			type = isVertical ? 'column' : 'row';
			rowOrColumn = this.layoutManager.createContentItem({ type: type }, this );
			this.parent.replaceChild( this, rowOrColumn );

			rowOrColumn.addChild( contentItem, insertBefore ? 0 : undefined, true );
			rowOrColumn.addChild( this, insertBefore ? undefined : 0, true );

			this.config[ dimension ] = 50;
			contentItem.config[ dimension ] = 50;
			rowOrColumn.callDownwards( 'setSize' );
		}
	},

	/**
	 * If the user hovers above the header part of the stack, indicate drop positions for tabs.
	 * otherwise indicate which segment of the body the dragged item would be dropped on
	 *
	 * @param	{Int} x Absolute Screen X
	 * @param	{Int} y Absolute Screen Y
	 *
	 * @returns {void}
	 */
	_$highlightDropZone: function( x, y ) {
		var segment, area;

		for( segment in this._contentAreaDimensions ) {
			area = this._contentAreaDimensions[ segment ].hoverArea;

			if( area.x1 < x && area.x2 > x && area.y1 < y && area.y2 > y ) {

				if( segment === 'header' ) {
					this._dropSegment = 'header';
					this._highlightHeaderDropZone( x );
				} else {
					this._resetHeaderDropZone();
					this._highlightBodyDropZone( segment );
				}
				
				return;
			}
		}
	},

	_$getArea: function() {
		if( this.element.is( ':visible' ) === false ) {
			return null;
		}
		
		var getArea = lm.items.AbstractContentItem.prototype._$getArea,
			headerArea = getArea.call( this, this.header.element ),
			contentArea = getArea.call( this, this.childElementContainer ),
			contentWidth = contentArea.x2 - contentArea.x1,
			contentHeight = contentArea.y2 - contentArea.y1;

		this._contentAreaDimensions = {
			header: {
				hoverArea: {
					x1: headerArea.x1,
					y1: headerArea.y1,
					x2: headerArea.x2,
					y2: headerArea.y2
				},
				highlightArea: {
					x1: headerArea.x1,
					y1: headerArea.y1,
					x2: headerArea.x2,
					y2: headerArea.y2
				}
			}
		};

		/**
		 * If this Stack is a parent to rows, columns or other stacks only its
		 * header is a valid dropzone.
		 */
		if( this._activeContentItem && this._activeContentItem.isComponent === false ) {
			return headerArea;
		}

		/**
		 * Highlight the entire body if the stack is empty
		 */
		if( this.contentItems.length === 0 ) {

			this._contentAreaDimensions.body = {
				hoverArea: {
					x1: contentArea.x1,
					y1: contentArea.y1,
					x2: contentArea.x2,
					y2: contentArea.y2
				},
				highlightArea: {
					x1: contentArea.x1,
					y1: contentArea.y1,
					x2: contentArea.x2,
					y2: contentArea.y2
				}
			};

			return getArea.call( this, this.element );
		}

		this._contentAreaDimensions.left = {
			hoverArea: {
				x1: contentArea.x1,
				y1: contentArea.y1,
				x2: contentArea.x1 + contentWidth * 0.25,
				y2: contentArea.y2
			},
			highlightArea: {
				x1: contentArea.x1,
				y1: contentArea.y1,
				x2: contentArea.x1 + contentWidth * 0.5,
				y2: contentArea.y2
			}
		};

		this._contentAreaDimensions.top = {
			hoverArea: {
				x1: contentArea.x1 + contentWidth * 0.25,
				y1: contentArea.y1,
				x2: contentArea.x1 + contentWidth * 0.75,
				y2: contentArea.y1 + contentHeight * 0.5
			},
			highlightArea: {
				x1: contentArea.x1,
				y1: contentArea.y1,
				x2: contentArea.x2,
				y2: contentArea.y1 + contentHeight * 0.5
			}
		};
		
		this._contentAreaDimensions.right = {
			hoverArea: {
				x1: contentArea.x1 + contentWidth * 0.75,
				y1: contentArea.y1,
				x2: contentArea.x2,
				y2: contentArea.y2
			},
			highlightArea: {
				x1: contentArea.x1 + contentWidth * 0.5,
				y1: contentArea.y1,
				x2: contentArea.x2,
				y2: contentArea.y2
			}
		};

		this._contentAreaDimensions.bottom = {
			hoverArea: {
				x1: contentArea.x1 + contentWidth * 0.25,
				y1: contentArea.y1 + contentHeight * 0.5,
				x2: contentArea.x1 + contentWidth * 0.75,
				y2: contentArea.y2
			},
			highlightArea: {
				x1: contentArea.x1,
				y1: contentArea.y1 + contentHeight * 0.5,
				x2: contentArea.x2,
				y2: contentArea.y2
			}
		};

		return getArea.call( this, this.element );
	},

	_highlightHeaderDropZone: function( x ) {
		var i,
			tabElement,
			tabsLength = this.header.tabs.length,
			isAboveTab = false,
			tabTop,
			tabLeft,
			offset,
			placeHolderLeft,
			headerOffset,
			tabWidth,
			halfX;

		// Empty stack
		if( tabsLength === 0 ) {
			headerOffset = this.header.element.offset();

			this.layoutManager.dropTargetIndicator.highlightArea({
				x1: headerOffset.left,
				x2: headerOffset.left + 100,
				y1: headerOffset.top + this.header.element.height() - 20,
				y2: headerOffset.top + this.header.element.height()
			});

			return;
		}

		for( i = 0; i < tabsLength; i++ ) {
			tabElement = this.header.tabs[ i ].element;
			offset = tabElement.offset();
			tabLeft = offset.left;
			tabTop = offset.top;
			tabWidth = tabElement.width();

			if( x > tabLeft && x < tabLeft + tabWidth ) {
				isAboveTab = true;
				break;
			}
		}

		if( isAboveTab === false && x < tabLeft ) {
			return;
		}

		halfX = tabLeft + tabWidth / 2;

		if( x < halfX ) {
			this._dropIndex = i;
			tabElement.before( this.layoutManager.tabDropPlaceholder );
		} else {
			this._dropIndex = Math.min( i + 1, tabsLength );
			tabElement.after( this.layoutManager.tabDropPlaceholder );
		}


		placeHolderLeft = this.layoutManager.tabDropPlaceholder.offset().left;

		this.layoutManager.dropTargetIndicator.highlightArea({
			x1: placeHolderLeft,
			x2: placeHolderLeft + this.layoutManager.tabDropPlaceholder.width(),
			y1: tabTop,
			y2: tabTop + tabElement.innerHeight()
		});
	},

	_resetHeaderDropZone: function() {
		this.layoutManager.tabDropPlaceholder.remove();
	},

	_highlightBodyDropZone: function( segment ) {
		var highlightArea = this._contentAreaDimensions[ segment ].highlightArea;
		this.layoutManager.dropTargetIndicator.highlightArea( highlightArea );
		this._dropSegment = segment;
	}
});

lm.utils.BubblingEvent = function( name, origin ) {
	this.name = name;
	this.origin = origin;
	this.isPropagationStopped = false;
};

lm.utils.BubblingEvent.prototype.stopPropagation = function() {
	this.isPropagationStopped = true;
};
/**
 * Minifies and unminifies configs by replacing frequent keys
 * and values with one letter substitutes
 *
 * @constructor
 */
lm.utils.ConfigMinifier = function(){
	this._keys = [
		'settings',
		'hasHeaders',
		'constrainDragToContainer',
		'selectionEnabled',
		'dimensions',
		'borderWidth',
		'minItemHeight',
		'minItemWidth',
		'headerHeight',
		'dragProxyWidth',
		'dragProxyHeight',
		'labels',
		'close',
		'maximise',
		'minimise',
		'popout',
		'content',
		'componentName',
		'componentState',
		'id',
		'width',
		'type',
		'height',
		'isClosable',
		'title',
		'popoutWholeStack',
		'openPopouts',
		'parentId',
		'activeItemIndex',
		'reorderEnabled'





		//Maximum 36 entries, do not cross this line!
	];

	this._values = [
		true,
		false,
		'row',
		'column',
		'stack',
		'component',
		'close',
		'maximise',
		'minimise',
		'open in new window'
	];
};

lm.utils.copy( lm.utils.ConfigMinifier.prototype, {

	/**
	 * Takes a GoldenLayout configuration object and
	 * replaces its keys and values recursively with
	 * one letter counterparts
	 *
	 * @param   {Object} config A GoldenLayout config object
	 *
	 * @returns {Object} minified config
	 */
	minifyConfig: function( config ) {
		var min = {};
		this._nextLevel( config, min, '_min' );
		return min;
	},

	/**
	 * Takes a configuration Object that was previously minified
	 * using minifyConfig and returns its original version
	 *
	 * @param   {Object} minifiedConfig
	 *
	 * @returns {Object} the original configuration
	 */
	unminifyConfig: function( minifiedConfig ) { 
		var orig = {};
		this._nextLevel( minifiedConfig, orig, '_max' );
		return orig;
	},

	/**
	 * Recursive function, called for every level of the config structure
	 *
	 * @param   {Array|Object} orig
	 * @param   {Array|Object} min
	 * @param 	{String} translationFn
	 *
	 * @returns {void}
	 */
	_nextLevel: function( from, to, translationFn ) {
		var key, minKey;

		for( key in from ) {

			/**
			 * For in returns array indices as keys, so let's cast them to numbers
			 */
			if( from instanceof Array ) key = parseInt( key, 10 );

			/**
			 * In case something has extended Object prototypes
			 */
			if( !from.hasOwnProperty( key ) ) continue;

			/**
			 * Translate the key to a one letter substitute
			 */
			minKey = this[ translationFn ]( key, this._keys );

			/**
			 * For Arrays and Objects, create a new Array/Object
			 * on the minified object and recurse into it
			 */
			if( typeof from[ key ] === 'object' ) {
				to[ minKey ] = from[ key ] instanceof Array ? [] : {};
				this._nextLevel( from[ key ], to[ minKey ], translationFn );

			/**
			 * For primitive values (Strings, Numbers, Boolean etc.)
			 * minify the value
			 */
			} else {
				to[ minKey ] = this[ translationFn ]( from[ key ], this._values );
			}
		}
	},

	/**
	 * Minifies value based on a dictionary
	 *
	 * @param   {String|Boolean} value
	 * @param   {Array<String|Boolean>} dictionary
	 *
	 * @returns {String} The minified version
	 */
	_min: function( value, dictionary ) {
		/**
		 * If a value actually is a single character, prefix it
		 * with ___ to avoid mistaking it for a minification code
		 */
		if( typeof value === 'string' && value.length === 1 ) {
			return '___' + value;
		}

		var index = lm.utils.indexOf( value, dictionary );
		
		/**
		 * value not found in the dictionary, return it unmodified
		 */
		if( index === -1 ) {
			return value;

		/**
		 * value found in dictionary, return its base36 counterpart
		 */
		} else {
			return index.toString( 36 );
		}
	},

	_max: function( value, dictionary ) {
		/**
		 * value is a single character. Assume that it's a translation
		 * and return the original value from the dictionary
		 */
		if( typeof value === 'string' && value.length === 1 ) {
			return dictionary[ parseInt( value, 36 ) ];
		}

		/**
		 * value originally was a single character and was prefixed with ___
		 * to avoid mistaking it for a translation. Remove the prefix
		 * and return the original character
		 */
		if( typeof value === 'string' && value.substr( 0, 3 ) === '___' ) {
			return value[ 3 ];
		}
		/**
		 * value was not minified
		 */
		return value;
	}
});

/**
 * An EventEmitter singleton that propagates events
 * across multiple windows. This is a little bit trickier since
 * windows are allowed to open childWindows in their own right
 *
 * This means that we deal with a tree of windows. Hence the rules for event propagation are:
 *
 * - Propagate events from this layout to both parents and children
 * - Propagate events from parent to this and children
 * - Propagate events from children to the other children (but not the emitting one) and the parent
 *
 * @constructor
 * 
 * @param {lm.LayoutManager} layoutManager
 */
lm.utils.EventHub = function( layoutManager ) {
	lm.utils.EventEmitter.call( this );
	this._layoutManager = layoutManager;
	this._dontPropagateToParent = null;
	this._childEventSource = null;
	this.on( lm.utils.EventEmitter.ALL_EVENT, lm.utils.fnBind( this._onEventFromThis, this ) );
	this._boundOnEventFromChild = lm.utils.fnBind( this._onEventFromChild, this );
	$(window).on( 'gl_child_event', this._boundOnEventFromChild );
};

/**
 * Called on every event emitted on this eventHub, regardles of origin.
 *
 * @private
 *
 * @param {Mixed}
 * 
 * @returns {void}
 */
lm.utils.EventHub.prototype._onEventFromThis = function() {
	var args = Array.prototype.slice.call( arguments );

	if( this._layoutManager.isSubWindow && args[ 0 ] !== this._dontPropagateToParent ) {
		this._propagateToParent( args );
	}
	this._propagateToChildren( args );

	//Reset
	this._dontPropagateToParent = null;
	this._childEventSource = null;
};

/**
 * Called by the parent layout.
 *
 * @param   {Array} args Event name + arguments
 *
 * @returns {void}
 */
lm.utils.EventHub.prototype._$onEventFromParent = function( args ) {
	this._dontPropagateToParent = args[ 0 ];
	this.emit.apply( this, args );
};

/**
 * Callback for child events raised on the window
 *
 * @param   {DOMEvent} event
 * @private
 *
 * @returns {void}
 */
lm.utils.EventHub.prototype._onEventFromChild = function( event ) {
	this._childEventSource = event.originalEvent.__gl;
	this.emit.apply( this, event.originalEvent.__glArgs );
};

/**
 * Propagates the event to the parent by emitting
 * it on the parent's DOM window
 *
 * @param   {Array} args Event name + arguments
 * @private
 *
 * @returns {void}
 */
lm.utils.EventHub.prototype._propagateToParent = function( args ) {
	var event,
		eventName = 'gl_child_event'; 

	if (document.createEvent) {
		event = window.opener.document.createEvent( 'HTMLEvents' );
		event.initEvent( eventName, true, true);
	} else {
		event = window.opener.document.createEventObject();
		event.eventType = eventName;
	}

	event.eventName = eventName;
	event.__glArgs = args;
	event.__gl = this._layoutManager;

	if (document.createEvent) {
		window.opener.dispatchEvent(event);
	} else {
		window.opener.fireEvent( 'on' + event.eventType, event );
	}
};

/**
 * Propagate events to children
 *
 * @param   {Array} args Event name + arguments
 * @private
 *
 * @returns {void}
 */
lm.utils.EventHub.prototype._propagateToChildren = function( args ) {
	var childGl, i;

	for( i = 0; i < this._layoutManager.openPopouts.length; i++ ) {
		childGl = this._layoutManager.openPopouts[ i ].getGlInstance();

		if( childGl && childGl !== this._childEventSource ) {
			childGl.eventHub._$onEventFromParent( args );
		}
	}
};


/**
 * Destroys the EventHub
 *
 * @public
 * @returns {void}
 */

lm.utils.EventHub.prototype.destroy = function() {
	$(window).off( 'gl_child_event', this._boundOnEventFromChild );
};
/**
 * A specialised GoldenLayout component that binds GoldenLayout container
 * lifecycle events to react components
 *
 * @constructor
 *
 * @param {lm.container.ItemContainer} container
 * @param {Object} state state is not required for react components
 */
lm.utils.ReactComponentHandler = function( container, state ) {
	this._reactComponent = null;
	this._originalComponentWillUpdate = null;
	this._container = container;
	this._initialState = state;
	this._reactClass = this._getReactClass();
	this._container.on( 'open', this._render, this );
	this._container.on( 'destroy', this._destroy, this );
};

lm.utils.copy( lm.utils.ReactComponentHandler.prototype, {

	/**
	 * Creates the react class and component and hydrates it with
	 * the initial state - if one is present
	 *
	 * By default, react's getInitialState will be used
	 *
	 * @private
	 * @returns {void}
	 */
	_render: function() {
		this._reactComponent = ReactDOM.render( this._getReactComponent(), this._container.getElement()[ 0 ]);
		this._originalComponentWillUpdate = this._reactComponent.componentWillUpdate || function(){};
		this._reactComponent.componentWillUpdate = this._onUpdate.bind( this );
		if( this._container.getState() ) {
			this._reactComponent.setState( this._container.getState() );
		}
	},

	/**
	 * Removes the component from the DOM and thus invokes React's unmount lifecycle
	 *
	 * @private
	 * @returns {void}
	 */
	_destroy: function() {
		ReactDOM.unmountComponentAtNode( this._container.getElement()[ 0 ]);
		this._container.off( 'open', this._render, this );
		this._container.off( 'destroy', this._destroy, this );
	},

	/**
	 * Hooks into React's state management and applies the componentstate
	 * to GoldenLayout
	 *
	 * @private
	 * @returns {void}
	 */
	_onUpdate: function( nextProps, nextState ) {
		this._container.setState( nextState );
		this._originalComponentWillUpdate.call( this._reactComponent, nextProps, nextState );
	},

	/**
	 * Retrieves the react class from GoldenLayout's registry
	 *
	 * @private
	 * @returns {React.Class}
	 */
	_getReactClass: function() {
		var componentName = this._container._config.component;
		var reactClass;

		if( !componentName ) {
			throw new Error( 'No react component name. type: react-component needs a field `component`' );
		}

		reactClass = this._container.layoutManager.getComponent( componentName );

		if( !reactClass ) {
			throw new Error( 'React component "' + componentName + '" not found. ' +
				'Please register all components with GoldenLayout using `registerComponent(name, component)`' );
		}

		return reactClass;
	},

	/**
	 * Copies and extends the properties array and returns the React element
	 *
	 * @private
	 * @returns {React.Element}
	 */
	_getReactComponent: function() {
		var defaultProps = {
			glEventHub: this._container.layoutManager.eventHub,
			glContainer: this._container,
		};
		var props = $.extend( defaultProps, this._container._config.props );
		return React.createElement( this._reactClass, props );
	}
});})(window.$);<|MERGE_RESOLUTION|>--- conflicted
+++ resolved
@@ -477,10 +477,7 @@
 	this._subWindowsCreated = false;
 	this._dragSources = [];
 	this._updatingColumnsResponsive = false;
-<<<<<<< HEAD
-=======
 	this._firstLoad = true;
->>>>>>> 2ae67bc9
 
 	this.width = null;
 	this.height = null;
@@ -715,11 +712,7 @@
 		this._bindEvents();
 		this.isInitialised = true;
 		this._adjustColumnsResponsive();
-<<<<<<< HEAD
 		this.emit( 'initialised' );
-=======
-		this.emit('initialised');
->>>>>>> 2ae67bc9
 	},
 
 	/**
@@ -749,11 +742,7 @@
 				this._maximisedItem.callDownwards( 'setSize' );
 			}
 
-<<<<<<< HEAD
-			this._adjustColumnsResponsive();
-=======
 		  this._adjustColumnsResponsive();
->>>>>>> 2ae67bc9
 		}
 	},
 
@@ -1405,36 +1394,6 @@
    */
 	_adjustColumnsResponsive: function () {
 
-<<<<<<< HEAD
-	  // If there is no min width set, or not content items, do nothing.
-	  if (this._updatingColumnsResponsive || !this.config.settings || !this.config.settings.responsive || !this.config.dimensions ||
-        !this.config.dimensions.minItemWidth || this.root.contentItems.length === 0 || !this.root.contentItems[0].isRow) {
-	    return;
-	  }
-
-	  // If there is only one column, do nothing.
-	  var columnCount = this.root.contentItems[0].contentItems.length;
-	  if (columnCount <= 1) {
-	    return;
-	  }
-
-	  // If they all still fit, do nothing.
-	  var minItemWidth = this.config.dimensions.minItemWidth;
-	  var totalMinWidth = columnCount * minItemWidth;
-	  if (totalMinWidth <= this.width) {
-	    return;
-	  }
-
-	  // Prevent updates while it is already happening.
-	  this._updatingColumnsResponsive = true;
-
-	  // Figure out how many columns to stack, and put them all in the first stack container.
-	  var finalColumnCount = Math.max(Math.floor(this.width / minItemWidth), 1);
-	  var stackColumnCount = columnCount - finalColumnCount;
-
-	  var rootContentItem = this.root.contentItems[0];
-	  var firstStackContainer = this._findAllStackContainers()[0];
-=======
     // If there is no min width set, or not content items, do nothing.
 		if (!this._useResponsiveLayout() || this._updatingColumnsResponsive || !this.config.dimensions ||
         !this.config.dimensions.minItemWidth || this.root.contentItems.length === 0 || !this.root.contentItems[0].isRow) {
@@ -1466,7 +1425,6 @@
 
     var rootContentItem = this.root.contentItems[0];
     var firstStackContainer = this._findAllStackContainers()[0];
->>>>>>> 2ae67bc9
 	  for (var i = 0; i < stackColumnCount; i++) {
 	    // Stack from right.
 	    var column = rootContentItem.contentItems[rootContentItem.contentItems.length - 1];
@@ -1477,8 +1435,6 @@
 	  this._updatingColumnsResponsive = false;
 	},
 
-<<<<<<< HEAD
-=======
 	/**
 	 * Determines if responsive layout should be used.
 	 * 
@@ -1488,27 +1444,12 @@
 		return this.config.settings && ( this.config.settings.responsiveMode == 'always' || ( this.config.settings.responsiveMode == 'onload' && this._firstLoad ) );
 	},
 
->>>>>>> 2ae67bc9
   /**
    * Adds all children of a node to another container recursively.
    * @param {object} container - Container to add child content items to.
    * @param {object} node - Node to search for content items.
    * @returns {void}
    */
-<<<<<<< HEAD
-	_addChildContentItemsToContainer: function (container, node) {
-	  if (node.type === 'stack') {
-	    node.contentItems.forEach(function (item) {
-	      container.addChild(item);
-	    });
-	  }
-	  else {
-	    node.contentItems.forEach(lm.utils.fnBind(function (item) {
-	      this._addChildContentItemsToContainer(container, item);
-	    }, this));
-	  }
-	},
-=======
   _addChildContentItemsToContainer: function(container, node) {
     if (node.type === 'stack') {
       node.contentItems.forEach(function(item) {
@@ -1521,7 +1462,6 @@
       }, this));
     }    
   },
->>>>>>> 2ae67bc9
 
   /**
    * Finds all the stack containers.
@@ -1531,11 +1471,7 @@
 	  var stackContainers = [];
 	  this._findAllStackContainersRecursive(stackContainers, this.root);
 
-<<<<<<< HEAD
-	  return stackContainers;
-=======
     return stackContainers;
->>>>>>> 2ae67bc9
 	},
 
   /**
@@ -1548,16 +1484,6 @@
    */
 	_findAllStackContainersRecursive: function (stackContainers, node) {
 	  node.contentItems.forEach(lm.utils.fnBind(function (item) {
-<<<<<<< HEAD
-	    if (item.type == 'stack') {
-	      stackContainers.push(item);
-	    }
-	    else if (!item.isComponent) {
-	      this._findAllStackContainersRecursive(stackContainers, item);
-	    }
-	  }, this));
-	}
-=======
         if (item.type == 'stack') {
           stackContainers.push(item);
         }
@@ -1566,7 +1492,6 @@
         }
     }, this));
   }
->>>>>>> 2ae67bc9
 });
 
 /**
@@ -1601,11 +1526,7 @@
 		showPopoutIcon: true,
 		showMaximiseIcon: true,
 		showCloseIcon: true,
-<<<<<<< HEAD
-    responsive: true
-=======
     responsiveMode: 'onload' // Can be onload, always, or none.
->>>>>>> 2ae67bc9
 	},
 	dimensions: {
 		borderWidth: 5,
@@ -2651,13 +2572,8 @@
 	 * 
 	 * @returns {void}
 	 */
-<<<<<<< HEAD
-	_updateTabSizes: function () {
+	_updateTabSizes: function() {
 		if (this.tabs.length === 0) {
-=======
-	_updateTabSizes: function() {
-		if( this.tabs.length === 0 ) {
->>>>>>> 2ae67bc9
 			return;
 		}
 		
@@ -2667,12 +2583,8 @@
 			i,
 			showTabDropdown,
 		  swapTab,
-<<<<<<< HEAD
 			tabWidth,
 		  hasVisibleTab = false;
-=======
-			tabWidth;
->>>>>>> 2ae67bc9
 
 		this._lastVisibleTabIndex = -1;
 
