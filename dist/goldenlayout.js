--- conflicted
+++ resolved
@@ -101,11 +101,7 @@
 };
 
 if( typeof /./ != 'function' && typeof Int8Array != 'object' ) {
-<<<<<<< HEAD
 	lm.utils.isFunction = function( obj ) {
-=======
-	lm.utils.isFunction = function ( obj ) {
->>>>>>> cfd08caa
 		return typeof obj == 'function' || false;
 	};
 } else {
@@ -1398,41 +1394,27 @@
 		}
 	},
 
-	/**
-	 * Adjusts the number of columns to be lower to fit the screen and still maintain minItemWidth.
-<<<<<<< HEAD
-	 *
-	 * @returns {void}
-	 */
-	_adjustColumnsResponsive: function() {
-
-		// If there is no min width set, or not content items, do nothing.
-		if( !this._useResponsiveLayout() || this._updatingColumnsResponsive || !this.config.dimensions || !this.config.dimensions.minItemWidth || this.root.contentItems.length === 0 || !this.root.contentItems[ 0 ].isRow ) {
-=======
-	 * 
-	 * @returns {void}
-	 */
+  /**
+   * Adjusts the number of columns to be lower to fit the screen and still maintain minItemWidth.
+   * 
+	 * @returns {void}
+   */
 	_adjustColumnsResponsive: function () {
 
-		// If there is no min width set, or not content items, do nothing.
-		if( !this._useResponsiveLayout() || this._updatingColumnsResponsive || !this.config.dimensions ||
-			!this.config.dimensions.minItemWidth || this.root.contentItems.length === 0 || !this.root.contentItems[0].isRow ) {
->>>>>>> cfd08caa
+    // If there is no min width set, or not content items, do nothing.
+		if (!this._useResponsiveLayout() || this._updatingColumnsResponsive || !this.config.dimensions ||
+        !this.config.dimensions.minItemWidth || this.root.contentItems.length === 0 || !this.root.contentItems[0].isRow) {
 			this._firstLoad = false;
 			return;
 		}
 
 		this._firstLoad = false;
 
-		// If there is only one column, do nothing.
-<<<<<<< HEAD
-		var columnCount = this.root.contentItems[ 0 ].contentItems.length;
-=======
-		var columnCount = this.root.contentItems[0].contentItems.length;
->>>>>>> cfd08caa
-		if( columnCount <= 1 ) {
-			return;
-		}
+    // If there is only one column, do nothing.
+	  var columnCount = this.root.contentItems[0].contentItems.length;
+	  if (columnCount <= 1) {
+      return;
+	  }
 
 		// If they all still fit, do nothing.
 		var minItemWidth = this.config.dimensions.minItemWidth;
@@ -1444,31 +1426,18 @@
 		// Prevent updates while it is already happening.
 		this._updatingColumnsResponsive = true;
 
-		// Figure out how many columns to stack, and put them all in the first stack container.
-<<<<<<< HEAD
-		var finalColumnCount = Math.max( Math.floor( this.width / minItemWidth ), 1 );
-		var stackColumnCount = columnCount - finalColumnCount;
-
-		var rootContentItem = this.root.contentItems[ 0 ];
-		var firstStackContainer = this._findAllStackContainers()[ 0 ];
-		for( var i = 0; i < stackColumnCount; i++ ) {
-			// Stack from right.
-			var column = rootContentItem.contentItems[ rootContentItem.contentItems.length - 1 ];
-			rootContentItem.removeChild( column );
-			this._addChildContentItemsToContainer( firstStackContainer, column );
-=======
-		var finalColumnCount = Math.max(Math.floor(this.width / minItemWidth), 1);
-		var stackColumnCount = columnCount - finalColumnCount;
-
-		var rootContentItem = this.root.contentItems[0];
-		var firstStackContainer = this._findAllStackContainers()[0];
-		for (var i = 0; i < stackColumnCount; i++) {
-			// Stack from right.
-			var column = rootContentItem.contentItems[rootContentItem.contentItems.length - 1];
-			rootContentItem.removeChild(column);
-			this._addChildContentItemsToContainer(firstStackContainer, column);
->>>>>>> cfd08caa
-		}
+	  // Figure out how many columns to stack, and put them all in the first stack container.
+    var finalColumnCount = Math.max(Math.floor(this.width / minItemWidth), 1);
+    var stackColumnCount = columnCount - finalColumnCount;
+
+    var rootContentItem = this.root.contentItems[0];
+    var firstStackContainer = this._findAllStackContainers()[0];
+	  for (var i = 0; i < stackColumnCount; i++) {
+	    // Stack from right.
+	    var column = rootContentItem.contentItems[rootContentItem.contentItems.length - 1];
+	    rootContentItem.removeChild(column);
+	    this._addChildContentItemsToContainer(firstStackContainer, column);
+	  }
 
 		this._updatingColumnsResponsive = false;
 	},
@@ -1488,7 +1457,6 @@
 	 * @param {object} node - Node to search for content items.
 	 * @returns {void}
 	 */
-<<<<<<< HEAD
 	_addChildContentItemsToContainer: function( container, node ) {
 		if( node.type === 'stack' ) {
 			node.contentItems.forEach( function( item ) {
@@ -1499,18 +1467,6 @@
 			node.contentItems.forEach( lm.utils.fnBind( function( item ) {
 				this._addChildContentItemsToContainer( container, item );
 			}, this ) );
-=======
-	_addChildContentItemsToContainer: function(container, node) {
-		if (node.type === 'stack') {
-			node.contentItems.forEach(function(item) {
-			container.addChild(item);
-			});
-		}
-		else {
-			node.contentItems.forEach(lm.utils.fnBind(function (item) {
-				this._addChildContentItemsToContainer(container, item);
-			}, this));
->>>>>>> cfd08caa
 		}
 	},
 
@@ -1518,22 +1474,15 @@
 	 * Finds all the stack containers.
 	 * @returns {array} - The found stack containers.
 	 */
-<<<<<<< HEAD
 	_findAllStackContainers: function() {
 		var stackContainers = [];
 		this._findAllStackContainersRecursive( stackContainers, this.root );
-=======
-	_findAllStackContainers: function () {
-		var stackContainers = [];
-		this._findAllStackContainersRecursive(stackContainers, this.root);
->>>>>>> cfd08caa
 
 		return stackContainers;
 	},
 
 	/**
 	 * Finds all the stack containers.
-<<<<<<< HEAD
 	 *
 	 * @param {array} - Set of containers to populate.
 	 * @param {object} - Current node to process.
@@ -1551,25 +1500,6 @@
 		}, this ) );
 	}
 } );
-=======
-	 * 
-	 * @param {array} - Set of containers to populate.
-	 * @param {object} - Current node to process.
-	 * 
-	 * @returns {void}
-	 */
-	_findAllStackContainersRecursive: function (stackContainers, node) {
-		node.contentItems.forEach(lm.utils.fnBind(function (item) {
-			if( item.type == 'stack' ) {
-				stackContainers.push(item);
-			}
-			else if( !item.isComponent ) {
-				this._findAllStackContainersRecursive(stackContainers, item);
-			}
-		}, this));
-	}
-});
->>>>>>> cfd08caa
 
 /**
  * Expose the Layoutmanager as the single entrypoint using UMD
@@ -1588,6 +1518,11 @@
 	}
 })();
 
+lm.config.itemDefaultConfig = {
+	isClosable: true,
+	reorderEnabled: true,
+	title: ''
+};
 lm.config.defaultConfig = {
 	openPopouts: [],
 	settings: {
@@ -1621,11 +1556,6 @@
 	}
 };
 
-lm.config.itemDefaultConfig = {
-	isClosable: true,
-	reorderEnabled: true,
-	title: ''
-};
 lm.container.ItemContainer = function( config, parent, layoutManager ) {
 	lm.utils.EventEmitter.call( this );
 
@@ -2410,16 +2340,9 @@
 
 lm.controls.Header._template = [
 	'<div class="lm_header">',
-<<<<<<< HEAD
-	'<ul class="lm_tabs"></ul>',
-	'<ul class="lm_controls">',
-	'<ul class="lm_tabdropdown_list"></ul>',
-	'</ul>',
-=======
 		'<ul class="lm_tabs"></ul>',
 		'<ul class="lm_controls"></ul>',
 		'<ul class="lm_tabdropdown_list"></ul>',
->>>>>>> cfd08caa
 	'</div>'
 ].join( '' );
 
@@ -2507,15 +2430,9 @@
 		 * This will make sure the most used tabs stay visible.
 		 */
 		if( this._lastVisibleTabIndex !== -1 && this.parent.config.activeItemIndex > this._lastVisibleTabIndex ) {
-<<<<<<< HEAD
 			activeTab = this.tabs[ this.parent.config.activeItemIndex ];
 			for( j = this.parent.config.activeItemIndex; j > 0; j-- ) {
 				this.tabs[ j ] = this.tabs[ j - 1 ];
-=======
-			activeTab = this.tabs[this.parent.config.activeItemIndex];
-			for( j = this.parent.config.activeItemIndex; j > 0; j-- ) {
-				this.tabs[j] = this.tabs[j - 1];
->>>>>>> cfd08caa
 			}
 			this.tabs[ 0 ] = activeTab;
 			this.parent.config.activeItemIndex = 0;
@@ -2649,13 +2566,8 @@
 
 	/**
 	 * Shows drop down for additional tabs when there are too many to display.
-<<<<<<< HEAD
-	 *
-	 * @returns {void}
-=======
-	 * 
-	 * @returns {void} 
->>>>>>> cfd08caa
+	 *
+	 * @returns {void}
 	 */
 	_showAdditionalTabsDropdown: function() {
 		this.tabDropdownContainer.show();
@@ -2663,17 +2575,10 @@
 
 	/**
 	 * Hides drop down for additional tabs when there are too many to display.
-<<<<<<< HEAD
 	 *
 	 * @returns {void}
 	 */
 	_hideAdditionalTabsDropdown: function( e ) {
-=======
-	 * 
-	 * @returns {void} 
-	 */
-	_hideAdditionalTabsDropdown: function(e) {
->>>>>>> cfd08caa
 		this.tabDropdownContainer.hide();
 	},
 
@@ -2730,12 +2635,8 @@
 			i,
 			showTabDropdown,
 			swapTab,
-<<<<<<< HEAD
-			tabWidth;
-=======
 			tabWidth,
 			hasVisibleTab = false;
->>>>>>> cfd08caa
 
 		if( this.parent._sided )
 			availableWidth = this.element.outerHeight() - this.controlsContainer.outerHeight() - this._tabControlOffset;
@@ -2754,28 +2655,16 @@
 
 			totalTabWidth += tabWidth;
 
-<<<<<<< HEAD
-			// If the tab won't fit, put it in the dropdown for tabs.
-			if( totalTabWidth > availableWidth ) {
+			// If the tab won't fit, put it in the dropdown for tabs, making sure there is always at least one tab visible.
+			if( totalTabWidth > availableWidth && hasVisibleTab ) {
 				tabElement.data( 'lastTabWidth', tabWidth );
 				this.tabDropdownContainer.append( tabElement );
-=======
-			// If the tab won't fit, put it in the dropdown for tabs, making sure there is always at least one tab visible.
-			if (totalTabWidth > availableWidth && hasVisibleTab) {
-				tabElement.data('lastTabWidth', tabWidth);
-				this.tabDropdownContainer.append(tabElement);
->>>>>>> cfd08caa
 			}
 			else {
 				hasVisibleTab = true;
 				this._lastVisibleTabIndex = i;
-<<<<<<< HEAD
 				tabElement.removeData( 'lastTabWidth' );
 				this.tabsContainer.append( tabElement );
-=======
-				tabElement.removeData('lastTabWidth');
-				this.tabsContainer.append(tabElement);
->>>>>>> cfd08caa
 			}
 		}
 
@@ -4080,25 +3969,15 @@
 			itemSize,
 			itemSizes = [];
 
-<<<<<<< HEAD
 		if( this._isColumn ) {
-=======
-		if (this._isColumn) {
->>>>>>> cfd08caa
 			totalHeight -= totalSplitterSize;
 		} else {
 			totalWidth -= totalSplitterSize;
 		}
 
-<<<<<<< HEAD
 		for( i = 0; i < this.contentItems.length; i++ ) {
 			if( this._isColumn ) {
 				itemSize = Math.floor( totalHeight * ( this.contentItems[ i ].config.height / 100 ) );
-=======
-		for (i = 0; i < this.contentItems.length; i++) {
-			if (this._isColumn) {
-				itemSize = Math.floor(totalHeight * (this.contentItems[i].config.height / 100));
->>>>>>> cfd08caa
 			} else {
 				itemSize = Math.floor(totalWidth * (this.contentItems[i].config.width / 100));
 			}
