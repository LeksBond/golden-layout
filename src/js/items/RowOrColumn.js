lm.items.RowOrColumn = function( isColumn, layoutManager, config, parent ) {
	lm.items.AbstractContentItem.call( this, layoutManager, config, parent );

	this.isRow = !isColumn;
	this.isColumn = isColumn;

	this.element = $( '<div class="lm_item lm_' + ( isColumn ? 'column' : 'row' ) + '"></div>' );
	this.childElementContainer = this.element;
	this._splitterSize = layoutManager.config.dimensions.borderWidth;
	this._isColumn = isColumn;
	this._dimension = isColumn ? 'height' : 'width';
	this._splitter = [];
	this._splitterPosition = null;
	this._splitterMinPosition = null;
	this._splitterMaxPosition = null;
};

lm.utils.extend( lm.items.RowOrColumn, lm.items.AbstractContentItem );

lm.utils.copy( lm.items.RowOrColumn.prototype, {

	/**
	 * Add a new contentItem to the Row or Column
	 *
	 * @param {lm.item.AbstractContentItem} contentItem
	 * @param {[int]} index The position of the new item within the Row or Column.
	 *                      If no index is provided the item will be added to the end
	 * @param {[bool]} _$suspendResize If true the items won't be resized. This will leave the item in
	 *                                 an inconsistent state and is only intended to be used if multiple
	 *                                 children need to be added in one go and resize is called afterwards
	 *
	 * @returns {void}
	 */
	addChild: function( contentItem, index, _$suspendResize ) {

		var newItemSize, itemSize, i, splitterElement;

		contentItem = this.layoutManager._$normalizeContentItem( contentItem, this );

		if( index === undefined ) {
			index = this.contentItems.length;
		}

		if( this.contentItems.length > 0 ) {
			splitterElement = this._createSplitter( Math.max( 0, index - 1 ) ).element;

			if( index > 0 ) {
				this.contentItems[ index - 1 ].element.after( splitterElement );
				splitterElement.after( contentItem.element );
			} else {
				this.contentItems[ 0 ].element.before( splitterElement );
				splitterElement.before( contentItem.element );
			}
		} else {
			this.childElementContainer.append( contentItem.element );
		}

		lm.items.AbstractContentItem.prototype.addChild.call( this, contentItem, index );

		newItemSize = ( 1 / this.contentItems.length ) * 100;

		if( _$suspendResize === true ) {
			this.emitBubblingEvent( 'stateChanged' );
			return;
		}

		for( i = 0; i < this.contentItems.length; i++ ) {
			if( this.contentItems[ i ] === contentItem ) {
				contentItem.config[ this._dimension ] = newItemSize;
			} else {
				itemSize = this.contentItems[ i ].config[ this._dimension ] *= ( 100 - newItemSize ) / 100;
				this.contentItems[ i ].config[ this._dimension ] = itemSize;
			}
		}

		this.callDownwards( 'setSize' );
		this.emitBubblingEvent( 'stateChanged' );
	},

	/**
	 * Removes a child of this element
	 *
	 * @param   {lm.items.AbstractContentItem} contentItem
	 * @param   {boolean} keepChild   If true the child will be removed, but not destroyed
	 *
	 * @returns {void}
	 */
	removeChild: function( contentItem, keepChild ) {
		var removedItemSize = contentItem.config[ this._dimension ],
			index = lm.utils.indexOf( contentItem, this.contentItems ),
			splitterIndex = Math.max( index - 1, 0 ),
			i,
			childItem;

		if( index === -1 ) {
			throw new Error( 'Can\'t remove child. ContentItem is not child of this Row or Column' );
		}

		/**
		 * Remove the splitter before the item or after if the item happens
		 * to be the first in the row/column
		 */
		if( this._splitter[ splitterIndex ] ) {
			this._splitter[ splitterIndex ]._$destroy();
			this._splitter.splice( splitterIndex, 1 );
		}

		/**
		 * Allocate the space that the removed item occupied to the remaining items
		 */
		for( i = 0; i < this.contentItems.length; i++ ) {
			if( this.contentItems[ i ] !== contentItem ) {
				this.contentItems[ i ].config[ this._dimension ] += removedItemSize / ( this.contentItems.length - 1 );
			}
		}

		lm.items.AbstractContentItem.prototype.removeChild.call( this, contentItem, keepChild );

		if( this.contentItems.length === 1 && this.config.isClosable === true ) {
			childItem = this.contentItems[ 0 ];
			this.contentItems = [];
			this.parent.replaceChild( this, childItem, true );
		} else {
			this.callDownwards( 'setSize' );
			this.emitBubblingEvent( 'stateChanged' );
		}
	},

	/**
	 * Replaces a child of this Row or Column with another contentItem
	 *
	 * @param   {lm.items.AbstractContentItem} oldChild
	 * @param   {lm.items.AbstractContentItem} newChild
	 *
	 * @returns {void}
	 */
	replaceChild: function( oldChild, newChild ) {
		var size = oldChild.config[ this._dimension ];
		lm.items.AbstractContentItem.prototype.replaceChild.call( this, oldChild, newChild );
		newChild.config[ this._dimension ] = size;
		this.callDownwards( 'setSize' );
		this.emitBubblingEvent( 'stateChanged' );
	},

	/**
	 * Called whenever the dimensions of this item or one of its parents change
	 *
	 * @returns {void}
	 */
	setSize: function() {
		if( this.contentItems.length > 0 ) {
			this._calculateRelativeSizes();
			this._setAbsoluteSizes();
		}
		this.emitBubblingEvent( 'stateChanged' );
		this.emit( 'resize' );
	},

	/**
	 * Invoked recursively by the layout manager. AbstractContentItem.init appends
	 * the contentItem's DOM elements to the container, RowOrColumn init adds splitters
	 * in between them
	 *
	 * @package private
	 * @override AbstractContentItem._$init
	 * @returns {void}
	 */
	_$init: function() {
		if( this.isInitialised === true ) return;

		var i;

		lm.items.AbstractContentItem.prototype._$init.call( this );

		for( i = 0; i < this.contentItems.length - 1; i++ ) {
			this.contentItems[ i ].element.after( this._createSplitter( i ).element );
		}
	},

	/**
	 * Turns the relative sizes calculated by _calculateRelativeSizes into
	 * absolute pixel values and applies them to the children's DOM elements
	 *
	 * Assigns additional pixels to counteract Math.floor
	 *
	 * @private
	 * @returns {void}
	 */
	_setAbsoluteSizes: function() {
		var i,
			sizeData = this._calculateAbsoluteSizes();

		for( i = 0; i < this.contentItems.length; i++ ) {
			if (sizeData.additionalPixel - i > 0) {
				sizeData.itemSizes[i]++;
			}

			if( this._isColumn ) {
				this.contentItems[ i ].element.width( sizeData.totalWidth );
				this.contentItems[ i ].element.height( sizeData.itemSizes[ i ] );
			} else {
				this.contentItems[ i ].element.width( sizeData.itemSizes[ i ] );
				this.contentItems[ i ].element.height( sizeData.totalHeight );
			}
		}
	},

	/**
	 * Calculates the absolute sizes of all of the children of this Item.
	 * @returns {object} - Set with absolute sizes and additional pixels.
	 */
	_calculateAbsoluteSizes: function() {
		var i,
			totalSplitterSize = (this.contentItems.length - 1) * this._splitterSize,
			totalWidth = this.element.width(),
			totalHeight = this.element.height(),
			totalAssigned = 0,
			additionalPixel,
			itemSize,
			itemSizes = [];

<<<<<<< HEAD
		if( this._isColumn ) {
=======
		if (this._isColumn) {
>>>>>>> cfd08caa
			totalHeight -= totalSplitterSize;
		} else {
			totalWidth -= totalSplitterSize;
		}

<<<<<<< HEAD
		for( i = 0; i < this.contentItems.length; i++ ) {
			if( this._isColumn ) {
				itemSize = Math.floor( totalHeight * ( this.contentItems[ i ].config.height / 100 ) );
=======
		for (i = 0; i < this.contentItems.length; i++) {
			if (this._isColumn) {
				itemSize = Math.floor(totalHeight * (this.contentItems[i].config.height / 100));
>>>>>>> cfd08caa
			} else {
				itemSize = Math.floor(totalWidth * (this.contentItems[i].config.width / 100));
			}

			totalAssigned += itemSize;
			itemSizes.push(itemSize);
		}

		additionalPixel = Math.floor((this._isColumn ? totalHeight : totalWidth) - totalAssigned);

		return {
			itemSizes: itemSizes,
			additionalPixel: additionalPixel,
			totalWidth: totalWidth,
			totalHeight: totalHeight
		};
	},

	/**
	 * Calculates the relative sizes of all children of this Item. The logic
	 * is as follows:
	 *
	 * - Add up the total size of all items that have a configured size
	 *
	 * - If the total == 100 (check for floating point errors)
	 *        Excellent, job done
	 *
	 * - If the total is > 100,
	 *        set the size of items without set dimensions to 1/3 and add this to the total
	 *        set the size off all items so that the total is hundred relative to their original size
	 *
	 * - If the total is < 100
	 *        If there are items without set dimensions, distribute the remainder to 100 evenly between them
	 *        If there are no items without set dimensions, increase all items sizes relative to
	 *        their original size so that they add up to 100
	 *
	 * @private
	 * @returns {void}
	 */
	_calculateRelativeSizes: function() {

		var i,
			total = 0,
			itemsWithoutSetDimension = [],
			dimension = this._isColumn ? 'height' : 'width';

		for( i = 0; i < this.contentItems.length; i++ ) {
			if( this.contentItems[ i ].config[ dimension ] !== undefined ) {
				total += this.contentItems[ i ].config[ dimension ];
			} else {
				itemsWithoutSetDimension.push( this.contentItems[ i ] );
			}
		}

		/**
		 * Everything adds up to hundred, all good :-)
		 */
		if( Math.round( total ) === 100 ) {
			this._respectMinItemWidth();
			return;
		}

		/**
		 * Allocate the remaining size to the items without a set dimension
		 */
		if( Math.round( total ) < 100 && itemsWithoutSetDimension.length > 0 ) {
			for( i = 0; i < itemsWithoutSetDimension.length; i++ ) {
				itemsWithoutSetDimension[ i ].config[ dimension ] = ( 100 - total ) / itemsWithoutSetDimension.length;
			}
			this._respectMinItemWidth();
			return;
		}

		/**
		 * If the total is > 100, but there are also items without a set dimension left, assing 50
		 * as their dimension and add it to the total
		 *
		 * This will be reset in the next step
		 */
		if( Math.round( total ) > 100 ) {
			for( i = 0; i < itemsWithoutSetDimension.length; i++ ) {
				itemsWithoutSetDimension[ i ].config[ dimension ] = 50;
				total += 50;
			}
		}

		/**
		 * Set every items size relative to 100 relative to its size to total
		 */
		for( i = 0; i < this.contentItems.length; i++ ) {
			this.contentItems[ i ].config[ dimension ] = ( this.contentItems[ i ].config[ dimension ] / total ) * 100;
		}

		this._respectMinItemWidth();
	},

	/**
	 * Adjusts the column widths to respect the dimensions minItemWidth if set.
	 * @returns {} 
	 */
	_respectMinItemWidth: function() {
		var minItemWidth = this.layoutManager.config.dimensions ? (this.layoutManager.config.dimensions.minItemWidth || 0) : 0,
			sizeData = null, 
			entriesOverMin = [], 
			totalOverMin = 0,
			totalUnderMin = 0,
			remainingWidth = 0,
			itemSize = 0,
			contentItem = null,
			reducePercent,
			reducedWidth,
			allEntries = [],
			entry;

		if ( this._isColumn || !minItemWidth || this.contentItems.length <= 1) {
			return;
		}

		sizeData = this._calculateAbsoluteSizes();

		/**
		 * Figure out how much we are under the min item size total and how much room we have to use.
		 */
		for( i = 0; i < this.contentItems.length; i++ ) {

			contentItem = this.contentItems[ i ];
			itemSize = sizeData.itemSizes[ i ];

			if( itemSize < minItemWidth ) {
				totalUnderMin += minItemWidth - itemSize;
				entry = { width: minItemWidth };
				
			}
			else {
				totalOverMin += itemSize - minItemWidth;
				entry = { width: itemSize };
				entriesOverMin.push(entry);
			}

			allEntries.push(entry);
		}

		/**
		 * If there is nothing under min, or there is not enough over to make up the difference, do nothing.
		 */
		if (totalUnderMin === 0 || totalUnderMin > totalOverMin) {
			return;
		}

		/**
		 * Evenly reduce all columns that are over the min item width to make up the difference.
		 */
		reducePercent = totalUnderMin / totalOverMin;
		remainingWidth = totalUnderMin;
		for( i = 0; i < entriesOverMin.length; i++ ) {
			entry = entriesOverMin[i];
			reducedWidth = Math.round( ( entry.width - minItemWidth ) * reducePercent );
			remainingWidth -= reducedWidth;
			entry.width -= reducedWidth;
		}

		/**
		 * Take anything remaining from the last item.
		 */
		if (remainingWidth !== 0) {
			allEntries[allEntries.length - 1].width -= remainingWidth;
		}

		/**
		 * Set every items size relative to 100 relative to its size to total
		 */
		for (i = 0; i < this.contentItems.length; i++) {
			this.contentItems[i].config.width = (allEntries[i].width / sizeData.totalWidth) * 100;
		}
	},

	/**
	 * Instantiates a new lm.controls.Splitter, binds events to it and adds
	 * it to the array of splitters at the position specified as the index argument
	 *
	 * What it doesn't do though is append the splitter to the DOM
	 *
	 * @param   {Int} index The position of the splitter
	 *
	 * @returns {lm.controls.Splitter}
	 */
	_createSplitter: function( index ) {
		var splitter;
		splitter = new lm.controls.Splitter( this._isColumn, this._splitterSize );
		splitter.on( 'drag', lm.utils.fnBind( this._onSplitterDrag, this, [ splitter ] ), this );
		splitter.on( 'dragStop', lm.utils.fnBind( this._onSplitterDragStop, this, [ splitter ] ), this );
		splitter.on( 'dragStart', lm.utils.fnBind( this._onSplitterDragStart, this, [ splitter ] ), this );
		this._splitter.splice( index, 0, splitter );
		return splitter;
	},

	/**
	 * Locates the instance of lm.controls.Splitter in the array of
	 * registered splitters and returns a map containing the contentItem
	 * before and after the splitters, both of which are affected if the
	 * splitter is moved
	 *
	 * @param   {lm.controls.Splitter} splitter
	 *
	 * @returns {Object} A map of contentItems that the splitter affects
	 */
	_getItemsForSplitter: function( splitter ) {
		var index = lm.utils.indexOf( splitter, this._splitter );

		return {
			before: this.contentItems[ index ],
			after: this.contentItems[ index + 1 ]
		};
	},

	/**
	 * Gets the minimum dimensions for the given item configuration array
	 * @param item
	 * @private
	 */
	_getMinimumDimensions: function( arr ) {
		var minWidth = 0, minHeight = 0;

		for( var i = 0; i < arr.length; ++i ) {
			minWidth = Math.max( arr[ i ].minWidth || 0, minWidth );
			minHeight = Math.max( arr[ i ].minHeight || 0, minHeight );
		}

		return { horizontal: minWidth, vertical: minHeight };
	},

	/**
	 * Invoked when a splitter's dragListener fires dragStart. Calculates the splitters
	 * movement area once (so that it doesn't need calculating on every mousemove event)
	 *
	 * @param   {lm.controls.Splitter} splitter
	 *
	 * @returns {void}
	 */
	_onSplitterDragStart: function( splitter ) {
		var items = this._getItemsForSplitter( splitter ),
			minSize = this.layoutManager.config.dimensions[ this._isColumn ? 'minItemHeight' : 'minItemWidth' ];

		var beforeMinDim = this._getMinimumDimensions( items.before.config.content );
		var beforeMinSize = this._isColumn ? beforeMinDim.vertical : beforeMinDim.horizontal;

		var afterMinDim = this._getMinimumDimensions( items.after.config.content );
		var afterMinSize = this._isColumn ? afterMinDim.vertical : afterMinDim.horizontal;

		this._splitterPosition = 0;
		this._splitterMinPosition = -1 * ( items.before.element[ this._dimension ]() - (beforeMinSize || minSize) );
		this._splitterMaxPosition = items.after.element[ this._dimension ]() - (afterMinSize || minSize);
	},

	/**
	 * Invoked when a splitter's DragListener fires drag. Updates the splitters DOM position,
	 * but not the sizes of the elements the splitter controls in order to minimize resize events
	 *
	 * @param   {lm.controls.Splitter} splitter
	 * @param   {Int} offsetX  Relative pixel values to the splitters original position. Can be negative
	 * @param   {Int} offsetY  Relative pixel values to the splitters original position. Can be negative
	 *
	 * @returns {void}
	 */
	_onSplitterDrag: function( splitter, offsetX, offsetY ) {
		var offset = this._isColumn ? offsetY : offsetX;

		if( offset > this._splitterMinPosition && offset < this._splitterMaxPosition ) {
			this._splitterPosition = offset;
			splitter.element.css( this._isColumn ? 'top' : 'left', offset );
		}
	},

	/**
	 * Invoked when a splitter's DragListener fires dragStop. Resets the splitters DOM position,
	 * and applies the new sizes to the elements before and after the splitter and their children
	 * on the next animation frame
	 *
	 * @param   {lm.controls.Splitter} splitter
	 *
	 * @returns {void}
	 */
	_onSplitterDragStop: function( splitter ) {

		var items = this._getItemsForSplitter( splitter ),
			sizeBefore = items.before.element[ this._dimension ](),
			sizeAfter = items.after.element[ this._dimension ](),
			splitterPositionInRange = ( this._splitterPosition + sizeBefore ) / ( sizeBefore + sizeAfter ),
			totalRelativeSize = items.before.config[ this._dimension ] + items.after.config[ this._dimension ];

		items.before.config[ this._dimension ] = splitterPositionInRange * totalRelativeSize;
		items.after.config[ this._dimension ] = ( 1 - splitterPositionInRange ) * totalRelativeSize;

		splitter.element.css( {
			'top': 0,
			'left': 0
		} );

		lm.utils.animFrame( lm.utils.fnBind( this.callDownwards, this, [ 'setSize' ] ) );
	}
} );<|MERGE_RESOLUTION|>--- conflicted
+++ resolved
@@ -219,25 +219,15 @@
 			itemSize,
 			itemSizes = [];
 
-<<<<<<< HEAD
 		if( this._isColumn ) {
-=======
-		if (this._isColumn) {
->>>>>>> cfd08caa
 			totalHeight -= totalSplitterSize;
 		} else {
 			totalWidth -= totalSplitterSize;
 		}
 
-<<<<<<< HEAD
 		for( i = 0; i < this.contentItems.length; i++ ) {
 			if( this._isColumn ) {
 				itemSize = Math.floor( totalHeight * ( this.contentItems[ i ].config.height / 100 ) );
-=======
-		for (i = 0; i < this.contentItems.length; i++) {
-			if (this._isColumn) {
-				itemSize = Math.floor(totalHeight * (this.contentItems[i].config.height / 100));
->>>>>>> cfd08caa
 			} else {
 				itemSize = Math.floor(totalWidth * (this.contentItems[i].config.width / 100));
 			}
