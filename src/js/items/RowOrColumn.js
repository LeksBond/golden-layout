--- conflicted
+++ resolved
@@ -276,10 +276,6 @@
 	 */
 	_setAbsoluteSizes: function() {
 		var i,
-<<<<<<< HEAD
-			totalSplitterSize = ( this.contentItems.length - 1 ) * this._splitterSize,
-			headerSize = this.layoutManager.config.dimensions.headerHeight,
-=======
 			sizeData = this._calculateAbsoluteSizes();
 
 		for( i = 0; i < this.contentItems.length; i++ ) {
@@ -304,7 +300,7 @@
 	_calculateAbsoluteSizes: function() {
 		var i,
 			totalSplitterSize = (this.contentItems.length - 1) * this._splitterSize,
->>>>>>> 97bab3d6
+  		headerSize = this.layoutManager.config.dimensions.headerHeight,
 			totalWidth = this.element.width(),
 			totalHeight = this.element.height(),
 			totalAssigned = 0,
