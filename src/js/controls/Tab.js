--- conflicted
+++ resolved
@@ -119,11 +119,8 @@
 	 * @returns {void}
 	 */
 	_onDragStart: function( x, y ) {
-<<<<<<< HEAD
 		if( !this.header._canDestroy )
 			return null;
-=======
->>>>>>> 4ab7cfac
 		if( this.contentItem.parent.isMaximised === true ) {
 			this.contentItem.parent.toggleMaximise();
 		}
