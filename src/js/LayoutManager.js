/**
 * The main class that will be exposed as GoldenLayout.
 *
 * @public
 * @constructor
 * @param {GoldenLayout config} config
 * @param {[DOM element container]} container Can be a jQuery selector string or a Dom element. Defaults to body
 *
 * @returns {VOID}
 */
lm.LayoutManager = function( config, container ) {

	if( !$ || typeof $.noConflict !== 'function' ) {
		var errorMsg = 'jQuery is missing as dependency for GoldenLayout. ';
		errorMsg += 'Please either expose $ on GoldenLayout\'s scope (e.g. window) or add "jquery" to ';
		errorMsg += 'your paths when using RequireJS/AMD';
		throw new Error( errorMsg );
	}
	lm.utils.EventEmitter.call( this );

	this.isInitialised = false;
	this._isFullPage = false;
	this._resizeTimeoutId = null;
	this._components = { 'lm-react-component': lm.utils.ReactComponentHandler };
	this._itemAreas = [];
	this._resizeFunction = lm.utils.fnBind( this._onResize, this );
	this._unloadFunction = lm.utils.fnBind( this._onUnload, this );
	this._maximisedItem = null;
	this._maximisePlaceholder = $( '<div class="lm_maximise_place"></div>' );
	this._creationTimeoutPassed = false;
	this._subWindowsCreated = false;
	this._dragSources = [];
	this._updatingColumnsResponsive = false;
	this._firstLoad = true;

	this.width = null;
	this.height = null;
	this.root = null;
	this.openPopouts = [];
	this.selectedItem = null;
	this.isSubWindow = false;
	this.eventHub = new lm.utils.EventHub( this );
	this.config = this._createConfig( config );
	this.container = container;
	this.dropTargetIndicator = null;
	this.transitionIndicator = null;
	this.tabDropPlaceholder = $( '<div class="lm_drop_tab_placeholder"></div>' );

	if( this.isSubWindow === true ) {
		$( 'body' ).css( 'visibility', 'hidden' );
	}

	this._typeToItem = {
		'column': lm.utils.fnBind( lm.items.RowOrColumn, this, [ true ] ),
		'row': lm.utils.fnBind( lm.items.RowOrColumn, this, [ false ] ),
		'stack': lm.items.Stack,
		'component': lm.items.Component
	};
};

/**
 * Hook that allows to access private classes
 */
lm.LayoutManager.__lm = lm;

/**
 * Takes a GoldenLayout configuration object and
 * replaces its keys and values recursively with
 * one letter codes
 *
 * @static
 * @public
 * @param   {Object} config A GoldenLayout config object
 *
 * @returns {Object} minified config
 */
lm.LayoutManager.minifyConfig = function( config ) {
	return ( new lm.utils.ConfigMinifier() ).minifyConfig( config );
};

/**
 * Takes a configuration Object that was previously minified
 * using minifyConfig and returns its original version
 *
 * @static
 * @public
 * @param   {Object} minifiedConfig
 *
 * @returns {Object} the original configuration
 */
lm.LayoutManager.unminifyConfig = function( config ) {
	return ( new lm.utils.ConfigMinifier() ).unminifyConfig( config );
};

lm.utils.copy( lm.LayoutManager.prototype, {

	/**
	 * Register a component with the layout manager. If a configuration node
	 * of type component is reached it will look up componentName and create the
	 * associated component
	 *
	 *  {
	 *		type: "component",
	 *		componentName: "EquityNewsFeed",
	 *		componentState: { "feedTopic": "us-bluechips" }
	 *  }
	 *
	 * @public
	 * @param   {String} name
	 * @param   {Function} constructor
	 *
	 * @returns {void}
	 */
	registerComponent: function( name, constructor ) {
		if( typeof constructor !== 'function' ) {
			throw new Error( 'Please register a constructor function' );
		}

		if( this._components[ name ] !== undefined ) {
			throw new Error( 'Component ' + name + ' is already registered' );
		}

		this._components[ name ] = constructor;
	},

	/**
	 * Creates a layout configuration object based on the the current state
	 *
	 * @public
	 * @returns {Object} GoldenLayout configuration
	 */
	toConfig: function( root ) {
		var config, next, i;

		if( this.isInitialised === false ) {
			throw new Error( 'Can\'t create config, layout not yet initialised' );
		}

		if( root && !( root instanceof lm.items.AbstractContentItem ) ) {
			throw new Error( 'Root must be a ContentItem' );
		}

		/*
		 * settings & labels
		 */
		config = {
			settings: lm.utils.copy( {}, this.config.settings ),
			dimensions: lm.utils.copy( {}, this.config.dimensions ),
			labels: lm.utils.copy( {}, this.config.labels )
		};

		/*
		 * Content
		 */
		config.content = [];
		next = function( configNode, item ) {
			var key, i;

			for( key in item.config ) {
				if( key !== 'content' ) {
					configNode[ key ] = item.config[ key ];
				}
			}

			if( item.contentItems.length ) {
				configNode.content = [];

				for( i = 0; i < item.contentItems.length; i++ ) {
					configNode.content[ i ] = {};
					next( configNode.content[ i ], item.contentItems[ i ] );
				}
			}
		};

		if( root ) {
			next( config, { contentItems: [ root ] } );
		} else {
			next( config, this.root );
		}

		/*
		 * Retrieve config for subwindows
		 */
		this._$reconcilePopoutWindows();
		config.openPopouts = [];
		for( i = 0; i < this.openPopouts.length; i++ ) {
			config.openPopouts.push( this.openPopouts[ i ].toConfig() );
		}

		/*
		 * Add maximised item
		 */
		config.maximisedItemId = this._maximisedItem ? '__glMaximised' : null;
		return config;
	},

	/**
	 * Returns a previously registered component
	 *
	 * @public
	 * @param   {String} name The name used
	 *
	 * @returns {Function}
	 */
	getComponent: function( name ) {
		if( this._components[ name ] === undefined ) {
			throw new lm.errors.ConfigurationError( 'Unknown component "' + name + '"' );
		}

		return this._components[ name ];
	},

	/**
	 * Creates the actual layout. Must be called after all initial components
	 * are registered. Recurses through the configuration and sets up
	 * the item tree.
	 *
	 * If called before the document is ready it adds itself as a listener
	 * to the document.ready event
	 *
	 * @public
	 *
	 * @returns {void}
	 */
	init: function() {

		/**
		 * Create the popout windows straight away. If popouts are blocked
		 * an error is thrown on the same 'thread' rather than a timeout and can
		 * be caught. This also prevents any further initilisation from taking place.
		 */
		if( this._subWindowsCreated === false ) {
			this._createSubWindows();
			this._subWindowsCreated = true;
		}


		/**
		 * If the document isn't ready yet, wait for it.
		 */
		if( document.readyState === 'loading' || document.body === null ) {
			$( document ).ready( lm.utils.fnBind( this.init, this ) );
			return;
		}

		/**
		 * If this is a subwindow, wait a few milliseconds for the original
		 * page's js calls to be executed, then replace the bodies content
		 * with GoldenLayout
		 */
		if( this.isSubWindow === true && this._creationTimeoutPassed === false ) {
			setTimeout( lm.utils.fnBind( this.init, this ), 7 );
			this._creationTimeoutPassed = true;
			return;
		}

		if( this.isSubWindow === true ) {
			this._adjustToWindowMode();
		}

		this._setContainer();
		this.dropTargetIndicator = new lm.controls.DropTargetIndicator( this.container );
		this.transitionIndicator = new lm.controls.TransitionIndicator();
		this.updateSize();
		this._create( this.config );
		this._bindEvents();
		this.isInitialised = true;
		this._adjustColumnsResponsive();
		this.emit( 'initialised' );
	},

	/**
	 * Updates the layout managers size
	 *
	 * @public
	 * @param   {[int]} width  height in pixels
	 * @param   {[int]} height width in pixels
	 *
	 * @returns {void}
	 */
	updateSize: function( width, height ) {
		if( arguments.length === 2 ) {
			this.width = width;
			this.height = height;
		} else {
			this.width = this.container.width();
			this.height = this.container.height();
		}

		if( this.isInitialised === true ) {
			this.root.callDownwards( 'setSize', [ this.width, this.height ] );

			if( this._maximisedItem ) {
				this._maximisedItem.element.width( this.container.width() );
				this._maximisedItem.element.height( this.container.height() );
				this._maximisedItem.callDownwards( 'setSize' );
			}

			this._adjustColumnsResponsive();
		}
	},

	/**
	 * Destroys the LayoutManager instance itself as well as every ContentItem
	 * within it. After this is called nothing should be left of the LayoutManager.
	 *
	 * @public
	 * @returns {void}
	 */
	destroy: function() {
		if( this.isInitialised === false ) {
			return;
		}
		this._onUnload();
		$( window ).off( 'resize', this._resizeFunction );
		$( window ).off( 'unload beforeunload', this._unloadFunction );
		this.root.callDownwards( '_$destroy', [], true );
		this.root.contentItems = [];
		this.tabDropPlaceholder.remove();
		this.dropTargetIndicator.destroy();
		this.transitionIndicator.destroy();
		this.eventHub.destroy();

		this._dragSources.forEach( function( dragSource ) {
			dragSource._dragListener.destroy();
			dragSource._element = null;
			dragSource._itemConfig = null;
			dragSource._dragListener = null;
		} );
		this._dragSources = [];
	},

	/**
	 * Recursively creates new item tree structures based on a provided
	 * ItemConfiguration object
	 *
	 * @public
	 * @param   {Object} config ItemConfig
	 * @param   {[ContentItem]} parent The item the newly created item should be a child of
	 *
	 * @returns {lm.items.ContentItem}
	 */
	createContentItem: function( config, parent ) {
		var typeErrorMsg, contentItem;

		if( typeof config.type !== 'string' ) {
			throw new lm.errors.ConfigurationError( 'Missing parameter \'type\'', config );
		}

		if( config.type === 'react-component' ) {
			config.type = 'component';
			config.componentName = 'lm-react-component';
		}

		if( !this._typeToItem[ config.type ] ) {
			typeErrorMsg = 'Unknown type \'' + config.type + '\'. ' +
				'Valid types are ' + lm.utils.objectKeys( this._typeToItem ).join( ',' );

			throw new lm.errors.ConfigurationError( typeErrorMsg );
		}


		/**
		 * We add an additional stack around every component that's not within a stack anyways.
		 */
		if(
			// If this is a component
		config.type === 'component' &&

		// and it's not already within a stack
		!( parent instanceof lm.items.Stack ) &&

		// and we have a parent
		!!parent &&

		// and it's not the topmost item in a new window
		!( this.isSubWindow === true && parent instanceof lm.items.Root )
		) {
			config = {
				type: 'stack',
				width: config.width,
				height: config.height,
				content: [ config ]
			};
		}

		contentItem = new this._typeToItem[ config.type ]( this, config, parent );
		return contentItem;
	},

	/**
	 * Creates a popout window with the specified content and dimensions
	 *
	 * @param   {Object|lm.itemsAbstractContentItem} configOrContentItem
	 * @param   {[Object]} dimensions A map with width, height, left and top
	 * @param    {[String]} parentId the id of the element this item will be appended to
	 *                             when popIn is called
	 * @param    {[Number]} indexInParent The position of this item within its parent element

	 * @returns {lm.controls.BrowserPopout}
	 */
	createPopout: function( configOrContentItem, dimensions, parentId, indexInParent ) {
		var config = configOrContentItem,
			isItem = configOrContentItem instanceof lm.items.AbstractContentItem,
			self = this,
			windowLeft,
			windowTop,
			offset,
			parent,
			child,
			browserPopout;

		parentId = parentId || null;

		if( isItem ) {
			config = this.toConfig( configOrContentItem ).content;
			parentId = lm.utils.getUniqueId();

			/**
			 * If the item is the only component within a stack or for some
			 * other reason the only child of its parent the parent will be destroyed
			 * when the child is removed.
			 *
			 * In order to support this we move up the tree until we find something
			 * that will remain after the item is being popped out
			 */
			parent = configOrContentItem.parent;
			child = configOrContentItem;
			while( parent.contentItems.length === 1 && !parent.isRoot ) {
				parent = parent.parent;
				child = child.parent;
			}

			parent.addId( parentId );
			if( isNaN( indexInParent ) ) {
				indexInParent = lm.utils.indexOf( child, parent.contentItems );
			}
		} else {
			if( !( config instanceof Array ) ) {
				config = [ config ];
			}
		}


		if( !dimensions && isItem ) {
			windowLeft = window.screenX || window.screenLeft;
			windowTop = window.screenY || window.screenTop;
			offset = configOrContentItem.element.offset();

			dimensions = {
				left: windowLeft + offset.left,
				top: windowTop + offset.top,
				width: configOrContentItem.element.width(),
				height: configOrContentItem.element.height()
			};
		}

		if( !dimensions && !isItem ) {
			dimensions = {
				left: window.screenX || window.screenLeft + 20,
				top: window.screenY || window.screenTop + 20,
				width: 500,
				height: 309
			};
		}

		if( isItem ) {
			configOrContentItem.remove();
		}

		browserPopout = new lm.controls.BrowserPopout( config, dimensions, parentId, indexInParent, this );

		browserPopout.on( 'initialised', function() {
			self.emit( 'windowOpened', browserPopout );
		} );

		browserPopout.on( 'closed', function() {
			self._$reconcilePopoutWindows();
		} );

		this.openPopouts.push( browserPopout );

		return browserPopout;
	},

	/**
	 * Attaches DragListener to any given DOM element
	 * and turns it into a way of creating new ContentItems
	 * by 'dragging' the DOM element into the layout
	 *
	 * @param   {jQuery DOM element} element
	 * @param   {Object|Function} itemConfig for the new item to be created, or a function which will provide it
	 *
	 * @returns {void}
	 */
	createDragSource: function( element, itemConfig ) {
		this.config.settings.constrainDragToContainer = false;
		var dragSource = new lm.controls.DragSource( $( element ), itemConfig, this );
		this._dragSources.push( dragSource );

		return dragSource;
	},

	/**
	 * Programmatically selects an item. This deselects
	 * the currently selected item, selects the specified item
	 * and emits a selectionChanged event
	 *
	 * @param   {lm.item.AbstractContentItem} item#
	 * @param   {[Boolean]} _$silent Wheather to notify the item of its selection
	 * @event    selectionChanged
	 *
	 * @returns {VOID}
	 */
	selectItem: function( item, _$silent ) {

		if( this.config.settings.selectionEnabled !== true ) {
			throw new Error( 'Please set selectionEnabled to true to use this feature' );
		}

		if( item === this.selectedItem ) {
			return;
		}

		if( this.selectedItem !== null ) {
			this.selectedItem.deselect();
		}

		if( item && _$silent !== true ) {
			item.select();
		}

		this.selectedItem = item;

		this.emit( 'selectionChanged', item );
	},

	/*************************
	 * PACKAGE PRIVATE
	 *************************/
	_$maximiseItem: function( contentItem ) {
		if( this._maximisedItem !== null ) {
			this._$minimiseItem( this._maximisedItem );
		}
		this._maximisedItem = contentItem;
		this._maximisedItem.addId( '__glMaximised' );
		contentItem.element.addClass( 'lm_maximised' );
		contentItem.element.after( this._maximisePlaceholder );
		this.root.element.prepend( contentItem.element );
		contentItem.element.width( this.container.width() );
		contentItem.element.height( this.container.height() );
		contentItem.callDownwards( 'setSize' );
		this._maximisedItem.emit( 'maximised' );
		this.emit( 'stateChanged' );
	},

	_$minimiseItem: function( contentItem ) {
		contentItem.element.removeClass( 'lm_maximised' );
		contentItem.removeId( '__glMaximised' );
		this._maximisePlaceholder.after( contentItem.element );
		this._maximisePlaceholder.remove();
		contentItem.parent.callDownwards( 'setSize' );
		this._maximisedItem = null;
		contentItem.emit( 'minimised' );
		this.emit( 'stateChanged' );
	},

	/**
	 * This method is used to get around sandboxed iframe restrictions.
	 * If 'allow-top-navigation' is not specified in the iframe's 'sandbox' attribute
	 * (as is the case with codepens) the parent window is forbidden from calling certain
	 * methods on the child, such as window.close() or setting document.location.href.
	 *
	 * This prevented GoldenLayout popouts from popping in in codepens. The fix is to call
	 * _$closeWindow on the child window's gl instance which (after a timeout to disconnect
	 * the invoking method from the close call) closes itself.
	 *
	 * @packagePrivate
	 *
	 * @returns {void}
	 */
	_$closeWindow: function() {
		window.setTimeout( function() {
			window.close();
		}, 1 );
	},

	_$getArea: function( x, y ) {
		var i, area, smallestSurface = Infinity, mathingArea = null;

		for( i = 0; i < this._itemAreas.length; i++ ) {
			area = this._itemAreas[ i ];

			if(
				x > area.x1 &&
				x < area.x2 &&
				y > area.y1 &&
				y < area.y2 &&
				smallestSurface > area.surface
			) {
				smallestSurface = area.surface;
				mathingArea = area;
			}
		}

		return mathingArea;
	},

	_$createRootItemAreas: function() {
		var areaSize = 50;
		var sides = { y2: 0, x2: 0, y1: 'y2', x1: 'x2' };
		for( side in sides ) {
			var area = this.root._$getArea();
			area.side = side;
			if( sides [ side ] )
				area[ side ] = area[ sides [ side ] ] - areaSize;
			else
				area[ side ] = areaSize;
			with( area )
				surface = ( x2 - x1 ) * ( y2 - y1 );
			this._itemAreas.push( area );
		}
	},

	_$calculateItemAreas: function() {
		var i, area, allContentItems = this._getAllContentItems();
		this._itemAreas = [];

		/**
		 * If the last item is dragged out, highlight the entire container size to
		 * allow to re-drop it. allContentItems[ 0 ] === this.root at this point
		 *
		 * Don't include root into the possible drop areas though otherwise since it
		 * will used for every gap in the layout, e.g. splitters
		 */
		if( allContentItems.length === 1 ) {
			this._itemAreas.push( this.root._$getArea() );
			return;
		}
		this._$createRootItemAreas();

		for( i = 0; i < allContentItems.length; i++ ) {

			if( !( allContentItems[ i ].isStack ) ) {
				continue;
			}

			area = allContentItems[ i ]._$getArea();

			if( area === null ) {
				continue;
			} else if( area instanceof Array ) {
				this._itemAreas = this._itemAreas.concat( area );
			} else {
				this._itemAreas.push( area );
				var header = {};
				lm.utils.copy( header, area );
				lm.utils.copy( header, area.contentItem._contentAreaDimensions.header.highlightArea );
				with( header )
					surface = ( x2 - x1 ) * ( y2 - y1 );
				this._itemAreas.push( header );
			}
		}
	},

	/**
	 * Takes a contentItem or a configuration and optionally a parent
	 * item and returns an initialised instance of the contentItem.
	 * If the contentItem is a function, it is first called
	 *
	 * @packagePrivate
	 *
	 * @param   {lm.items.AbtractContentItem|Object|Function} contentItemOrConfig
	 * @param   {lm.items.AbtractContentItem} parent Only necessary when passing in config
	 *
	 * @returns {lm.items.AbtractContentItem}
	 */
	_$normalizeContentItem: function( contentItemOrConfig, parent ) {
		if( !contentItemOrConfig ) {
			throw new Error( 'No content item defined' );
		}

		if( lm.utils.isFunction( contentItemOrConfig ) ) {
			contentItemOrConfig = contentItemOrConfig();
		}

		if( contentItemOrConfig instanceof lm.items.AbstractContentItem ) {
			return contentItemOrConfig;
		}

		if( $.isPlainObject( contentItemOrConfig ) && contentItemOrConfig.type ) {
			var newContentItem = this.createContentItem( contentItemOrConfig, parent );
			newContentItem.callDownwards( '_$init' );
			return newContentItem;
		} else {
			throw new Error( 'Invalid contentItem' );
		}
	},

	/**
	 * Iterates through the array of open popout windows and removes the ones
	 * that are effectively closed. This is necessary due to the lack of reliably
	 * listening for window.close / unload events in a cross browser compatible fashion.
	 *
	 * @packagePrivate
	 *
	 * @returns {void}
	 */
	_$reconcilePopoutWindows: function() {
		var openPopouts = [], i;

		for( i = 0; i < this.openPopouts.length; i++ ) {
			if( this.openPopouts[ i ].getWindow().closed === false ) {
				openPopouts.push( this.openPopouts[ i ] );
			} else {
				this.emit( 'windowClosed', this.openPopouts[ i ] );
			}
		}

		if( this.openPopouts.length !== openPopouts.length ) {
			this.emit( 'stateChanged' );
			this.openPopouts = openPopouts;
		}

	},

	/***************************
	 * PRIVATE
	 ***************************/
	/**
	 * Returns a flattened array of all content items,
	 * regardles of level or type
	 *
	 * @private
	 *
	 * @returns {void}
	 */
	_getAllContentItems: function() {
		var allContentItems = [];

		var addChildren = function( contentItem ) {
			allContentItems.push( contentItem );

			if( contentItem.contentItems instanceof Array ) {
				for( var i = 0; i < contentItem.contentItems.length; i++ ) {
					addChildren( contentItem.contentItems[ i ] );
				}
			}
		};

		addChildren( this.root );

		return allContentItems;
	},

	/**
	 * Binds to DOM/BOM events on init
	 *
	 * @private
	 *
	 * @returns {void}
	 */
	_bindEvents: function() {
		if( this._isFullPage ) {
			$( window ).resize( this._resizeFunction );
		}
		$( window ).on( 'unload beforeunload', this._unloadFunction );
	},

	/**
	 * Debounces resize events
	 *
	 * @private
	 *
	 * @returns {void}
	 */
	_onResize: function() {
		clearTimeout( this._resizeTimeoutId );
		this._resizeTimeoutId = setTimeout( lm.utils.fnBind( this.updateSize, this ), 100 );
	},

	/**
	 * Extends the default config with the user specific settings and applies
	 * derivations. Please note that there's a seperate method (AbstractContentItem._extendItemNode)
	 * that deals with the extension of item configs
	 *
	 * @param   {Object} config
	 * @static
	 * @returns {Object} config
	 */
	_createConfig: function( config ) {
		var windowConfigKey = lm.utils.getQueryStringParam( 'gl-window' );

		if( windowConfigKey ) {
			this.isSubWindow = true;
			config = localStorage.getItem( windowConfigKey );
			config = JSON.parse( config );
			config = ( new lm.utils.ConfigMinifier() ).unminifyConfig( config );
			localStorage.removeItem( windowConfigKey );
		}

		config = $.extend( true, {}, lm.config.defaultConfig, config );

		var nextNode = function( node ) {
			for( var key in node ) {
				if( key !== 'props' && typeof node[ key ] === 'object' ) {
					nextNode( node[ key ] );
				}
				else if( key === 'type' && node[ key ] === 'react-component' ) {
					node.type = 'component';
					node.componentName = 'lm-react-component';
				}
			}
		}

		nextNode( config );

		if( config.settings.hasHeaders === false ) {
			config.dimensions.headerHeight = 0;
		}

		return config;
	},

	/**
	 * This is executed when GoldenLayout detects that it is run
	 * within a previously opened popout window.
	 *
	 * @private
	 *
	 * @returns {void}
	 */
	_adjustToWindowMode: function() {
		var popInButton = $( '<div class="lm_popin" title="' + this.config.labels.popin + '">' +
			'<div class="lm_icon"></div>' +
			'<div class="lm_bg"></div>' +
			'</div>' );

		popInButton.click( lm.utils.fnBind( function() {
			this.emit( 'popIn' );
		}, this ) );

		document.title = lm.utils.stripTags( this.config.content[ 0 ].title );

		$( 'head' ).append( $( 'body link, body style, template, .gl_keep' ) );

		this.container = $( 'body' )
			.html( '' )
			.css( 'visibility', 'visible' )
			.append( popInButton );

		/*
		 * This seems a bit pointless, but actually causes a reflow/re-evaluation getting around
		 * slickgrid's "Cannot find stylesheet." bug in chrome
		 */
		var x = document.body.offsetHeight; // jshint ignore:line

		/*
		 * Expose this instance on the window object
		 * to allow the opening window to interact with
		 * it
		 */
		window.__glInstance = this;
	},

	/**
	 * Creates Subwindows (if there are any). Throws an error
	 * if popouts are blocked.
	 *
	 * @returns {void}
	 */
	_createSubWindows: function() {
		var i, popout;

		for( i = 0; i < this.config.openPopouts.length; i++ ) {
			popout = this.config.openPopouts[ i ];

			this.createPopout(
				popout.content,
				popout.dimensions,
				popout.parentId,
				popout.indexInParent
			);
		}
	},

	/**
	 * Determines what element the layout will be created in
	 *
	 * @private
	 *
	 * @returns {void}
	 */
	_setContainer: function() {
		var container = $( this.container || 'body' );

		if( container.length === 0 ) {
			throw new Error( 'GoldenLayout container not found' );
		}

		if( container.length > 1 ) {
			throw new Error( 'GoldenLayout more than one container element specified' );
		}

		if( container[ 0 ] === document.body ) {
			this._isFullPage = true;

			$( 'html, body' ).css( {
				height: '100%',
				margin: 0,
				padding: 0,
				overflow: 'hidden'
			} );
		}

		this.container = container;
	},

	/**
	 * Kicks of the initial, recursive creation chain
	 *
	 * @param   {Object} config GoldenLayout Config
	 *
	 * @returns {void}
	 */
	_create: function( config ) {
		var errorMsg;

		if( !( config.content instanceof Array ) ) {
			if( config.content === undefined ) {
				errorMsg = 'Missing setting \'content\' on top level of configuration';
			} else {
				errorMsg = 'Configuration parameter \'content\' must be an array';
			}

			throw new lm.errors.ConfigurationError( errorMsg, config );
		}

		if( config.content.length > 1 ) {
			errorMsg = 'Top level content can\'t contain more then one element.';
			throw new lm.errors.ConfigurationError( errorMsg, config );
		}

		this.root = new lm.items.Root( this, { content: config.content }, this.container );
		this.root.callDownwards( '_$init' );

		if( config.maximisedItemId === '__glMaximised' ) {
			this.root.getItemsById( config.maximisedItemId )[ 0 ].toggleMaximise();
		}
	},

	/**
	 * Called when the window is closed or the user navigates away
	 * from the page
	 *
	 * @returns {void}
	 */
	_onUnload: function() {
		if( this.config.settings.closePopoutsOnUnload === true ) {
			for( var i = 0; i < this.openPopouts.length; i++ ) {
				this.openPopouts[ i ].close();
			}
		}
	},

	/**
	 * Adjusts the number of columns to be lower to fit the screen and still maintain minItemWidth.
<<<<<<< HEAD
	 *
	 * @returns {void}
	 */
	_adjustColumnsResponsive: function() {

		// If there is no min width set, or not content items, do nothing.
		if( !this._useResponsiveLayout() || this._updatingColumnsResponsive || !this.config.dimensions || !this.config.dimensions.minItemWidth || this.root.contentItems.length === 0 || !this.root.contentItems[ 0 ].isRow ) {
=======
	 * 
	 * @returns {void}
	 */
	_adjustColumnsResponsive: function () {

		// If there is no min width set, or not content items, do nothing.
		if( !this._useResponsiveLayout() || this._updatingColumnsResponsive || !this.config.dimensions ||
			!this.config.dimensions.minItemWidth || this.root.contentItems.length === 0 || !this.root.contentItems[0].isRow ) {
>>>>>>> cfd08caa
			this._firstLoad = false;
			return;
		}

		this._firstLoad = false;

		// If there is only one column, do nothing.
<<<<<<< HEAD
		var columnCount = this.root.contentItems[ 0 ].contentItems.length;
=======
		var columnCount = this.root.contentItems[0].contentItems.length;
>>>>>>> cfd08caa
		if( columnCount <= 1 ) {
			return;
		}

		// If they all still fit, do nothing.
		var minItemWidth = this.config.dimensions.minItemWidth;
		var totalMinWidth = columnCount * minItemWidth;
		if( totalMinWidth <= this.width ) {
			return;
		}

		// Prevent updates while it is already happening.
		this._updatingColumnsResponsive = true;

		// Figure out how many columns to stack, and put them all in the first stack container.
<<<<<<< HEAD
		var finalColumnCount = Math.max( Math.floor( this.width / minItemWidth ), 1 );
		var stackColumnCount = columnCount - finalColumnCount;

		var rootContentItem = this.root.contentItems[ 0 ];
		var firstStackContainer = this._findAllStackContainers()[ 0 ];
		for( var i = 0; i < stackColumnCount; i++ ) {
			// Stack from right.
			var column = rootContentItem.contentItems[ rootContentItem.contentItems.length - 1 ];
			rootContentItem.removeChild( column );
			this._addChildContentItemsToContainer( firstStackContainer, column );
=======
		var finalColumnCount = Math.max(Math.floor(this.width / minItemWidth), 1);
		var stackColumnCount = columnCount - finalColumnCount;

		var rootContentItem = this.root.contentItems[0];
		var firstStackContainer = this._findAllStackContainers()[0];
		for (var i = 0; i < stackColumnCount; i++) {
			// Stack from right.
			var column = rootContentItem.contentItems[rootContentItem.contentItems.length - 1];
			rootContentItem.removeChild(column);
			this._addChildContentItemsToContainer(firstStackContainer, column);
>>>>>>> cfd08caa
		}

		this._updatingColumnsResponsive = false;
	},

	/**
	 * Determines if responsive layout should be used.
	 *
	 * @returns {bool} - True if responsive layout should be used; otherwise false.
	 */
	_useResponsiveLayout: function() {
		return this.config.settings && ( this.config.settings.responsiveMode == 'always' || ( this.config.settings.responsiveMode == 'onload' && this._firstLoad ) );
	},

	/**
	 * Adds all children of a node to another container recursively.
	 * @param {object} container - Container to add child content items to.
	 * @param {object} node - Node to search for content items.
	 * @returns {void}
	 */
<<<<<<< HEAD
	_addChildContentItemsToContainer: function( container, node ) {
		if( node.type === 'stack' ) {
			node.contentItems.forEach( function( item ) {
				container.addChild( item );
			} );
		}
		else {
			node.contentItems.forEach( lm.utils.fnBind( function( item ) {
				this._addChildContentItemsToContainer( container, item );
			}, this ) );
		}
=======
	_addChildContentItemsToContainer: function(container, node) {
		if (node.type === 'stack') {
			node.contentItems.forEach(function(item) {
			container.addChild(item);
			});
		}
		else {
			node.contentItems.forEach(lm.utils.fnBind(function (item) {
				this._addChildContentItemsToContainer(container, item);
			}, this));
		}
	},

	/**
	 * Finds all the stack containers.
	 * @returns {array} - The found stack containers.
	 */
	_findAllStackContainers: function () {
		var stackContainers = [];
		this._findAllStackContainersRecursive(stackContainers, this.root);

		return stackContainers;
>>>>>>> cfd08caa
	},

	/**
	 * Finds all the stack containers.
<<<<<<< HEAD
	 * @returns {array} - The found stack containers.
	 */
	_findAllStackContainers: function() {
		var stackContainers = [];
		this._findAllStackContainersRecursive( stackContainers, this.root );

		return stackContainers;
	},

	/**
	 * Finds all the stack containers.
	 *
	 * @param {array} - Set of containers to populate.
	 * @param {object} - Current node to process.
	 *
	 * @returns {void}
	 */
	_findAllStackContainersRecursive: function( stackContainers, node ) {
		node.contentItems.forEach( lm.utils.fnBind( function( item ) {
			if( item.type == 'stack' ) {
				stackContainers.push( item );
			}
			else if( !item.isComponent ) {
				this._findAllStackContainersRecursive( stackContainers, item );
			}
		}, this ) );
	}
} );
=======
	 * 
	 * @param {array} - Set of containers to populate.
	 * @param {object} - Current node to process.
	 * 
	 * @returns {void}
	 */
	_findAllStackContainersRecursive: function (stackContainers, node) {
		node.contentItems.forEach(lm.utils.fnBind(function (item) {
			if( item.type == 'stack' ) {
				stackContainers.push(item);
			}
			else if( !item.isComponent ) {
				this._findAllStackContainersRecursive(stackContainers, item);
			}
		}, this));
	}
});
>>>>>>> cfd08caa

/**
 * Expose the Layoutmanager as the single entrypoint using UMD
 */
(function() {
	/* global define */
	if( typeof define === 'function' && define.amd ) {
		define( [ 'jquery' ], function( jquery ) {
			$ = jquery;
			return lm.LayoutManager;
		} ); // jshint ignore:line
	} else if( typeof exports === 'object' ) {
		module.exports = lm.LayoutManager;
	} else {
		window.GoldenLayout = lm.LayoutManager;
	}
})();<|MERGE_RESOLUTION|>--- conflicted
+++ resolved
@@ -963,41 +963,27 @@
 		}
 	},
 
-	/**
-	 * Adjusts the number of columns to be lower to fit the screen and still maintain minItemWidth.
-<<<<<<< HEAD
-	 *
-	 * @returns {void}
-	 */
-	_adjustColumnsResponsive: function() {
-
-		// If there is no min width set, or not content items, do nothing.
-		if( !this._useResponsiveLayout() || this._updatingColumnsResponsive || !this.config.dimensions || !this.config.dimensions.minItemWidth || this.root.contentItems.length === 0 || !this.root.contentItems[ 0 ].isRow ) {
-=======
-	 * 
-	 * @returns {void}
-	 */
+  /**
+   * Adjusts the number of columns to be lower to fit the screen and still maintain minItemWidth.
+   * 
+	 * @returns {void}
+   */
 	_adjustColumnsResponsive: function () {
 
-		// If there is no min width set, or not content items, do nothing.
-		if( !this._useResponsiveLayout() || this._updatingColumnsResponsive || !this.config.dimensions ||
-			!this.config.dimensions.minItemWidth || this.root.contentItems.length === 0 || !this.root.contentItems[0].isRow ) {
->>>>>>> cfd08caa
+    // If there is no min width set, or not content items, do nothing.
+		if (!this._useResponsiveLayout() || this._updatingColumnsResponsive || !this.config.dimensions ||
+        !this.config.dimensions.minItemWidth || this.root.contentItems.length === 0 || !this.root.contentItems[0].isRow) {
 			this._firstLoad = false;
 			return;
 		}
 
 		this._firstLoad = false;
 
-		// If there is only one column, do nothing.
-<<<<<<< HEAD
-		var columnCount = this.root.contentItems[ 0 ].contentItems.length;
-=======
-		var columnCount = this.root.contentItems[0].contentItems.length;
->>>>>>> cfd08caa
-		if( columnCount <= 1 ) {
-			return;
-		}
+    // If there is only one column, do nothing.
+	  var columnCount = this.root.contentItems[0].contentItems.length;
+	  if (columnCount <= 1) {
+      return;
+	  }
 
 		// If they all still fit, do nothing.
 		var minItemWidth = this.config.dimensions.minItemWidth;
@@ -1009,31 +995,18 @@
 		// Prevent updates while it is already happening.
 		this._updatingColumnsResponsive = true;
 
-		// Figure out how many columns to stack, and put them all in the first stack container.
-<<<<<<< HEAD
-		var finalColumnCount = Math.max( Math.floor( this.width / minItemWidth ), 1 );
-		var stackColumnCount = columnCount - finalColumnCount;
-
-		var rootContentItem = this.root.contentItems[ 0 ];
-		var firstStackContainer = this._findAllStackContainers()[ 0 ];
-		for( var i = 0; i < stackColumnCount; i++ ) {
-			// Stack from right.
-			var column = rootContentItem.contentItems[ rootContentItem.contentItems.length - 1 ];
-			rootContentItem.removeChild( column );
-			this._addChildContentItemsToContainer( firstStackContainer, column );
-=======
-		var finalColumnCount = Math.max(Math.floor(this.width / minItemWidth), 1);
-		var stackColumnCount = columnCount - finalColumnCount;
-
-		var rootContentItem = this.root.contentItems[0];
-		var firstStackContainer = this._findAllStackContainers()[0];
-		for (var i = 0; i < stackColumnCount; i++) {
-			// Stack from right.
-			var column = rootContentItem.contentItems[rootContentItem.contentItems.length - 1];
-			rootContentItem.removeChild(column);
-			this._addChildContentItemsToContainer(firstStackContainer, column);
->>>>>>> cfd08caa
-		}
+	  // Figure out how many columns to stack, and put them all in the first stack container.
+    var finalColumnCount = Math.max(Math.floor(this.width / minItemWidth), 1);
+    var stackColumnCount = columnCount - finalColumnCount;
+
+    var rootContentItem = this.root.contentItems[0];
+    var firstStackContainer = this._findAllStackContainers()[0];
+	  for (var i = 0; i < stackColumnCount; i++) {
+	    // Stack from right.
+	    var column = rootContentItem.contentItems[rootContentItem.contentItems.length - 1];
+	    rootContentItem.removeChild(column);
+	    this._addChildContentItemsToContainer(firstStackContainer, column);
+	  }
 
 		this._updatingColumnsResponsive = false;
 	},
@@ -1053,7 +1026,6 @@
 	 * @param {object} node - Node to search for content items.
 	 * @returns {void}
 	 */
-<<<<<<< HEAD
 	_addChildContentItemsToContainer: function( container, node ) {
 		if( node.type === 'stack' ) {
 			node.contentItems.forEach( function( item ) {
@@ -1065,35 +1037,10 @@
 				this._addChildContentItemsToContainer( container, item );
 			}, this ) );
 		}
-=======
-	_addChildContentItemsToContainer: function(container, node) {
-		if (node.type === 'stack') {
-			node.contentItems.forEach(function(item) {
-			container.addChild(item);
-			});
-		}
-		else {
-			node.contentItems.forEach(lm.utils.fnBind(function (item) {
-				this._addChildContentItemsToContainer(container, item);
-			}, this));
-		}
 	},
 
 	/**
 	 * Finds all the stack containers.
-	 * @returns {array} - The found stack containers.
-	 */
-	_findAllStackContainers: function () {
-		var stackContainers = [];
-		this._findAllStackContainersRecursive(stackContainers, this.root);
-
-		return stackContainers;
->>>>>>> cfd08caa
-	},
-
-	/**
-	 * Finds all the stack containers.
-<<<<<<< HEAD
 	 * @returns {array} - The found stack containers.
 	 */
 	_findAllStackContainers: function() {
@@ -1122,25 +1069,6 @@
 		}, this ) );
 	}
 } );
-=======
-	 * 
-	 * @param {array} - Set of containers to populate.
-	 * @param {object} - Current node to process.
-	 * 
-	 * @returns {void}
-	 */
-	_findAllStackContainersRecursive: function (stackContainers, node) {
-		node.contentItems.forEach(lm.utils.fnBind(function (item) {
-			if( item.type == 'stack' ) {
-				stackContainers.push(item);
-			}
-			else if( !item.isComponent ) {
-				this._findAllStackContainersRecursive(stackContainers, item);
-			}
-		}, this));
-	}
-});
->>>>>>> cfd08caa
 
 /**
  * Expose the Layoutmanager as the single entrypoint using UMD
