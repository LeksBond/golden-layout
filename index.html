<!doctype html>
<html lang="en">
<head>
	<meta charset="UTF-8">
	<title>Layout Manager</title>

	<link rel="stylesheet" type="text/css" href="test.css" />
	<link rel="stylesheet" type="text/css" href="src/css/goldenlayout-base.css" />
	<link rel="stylesheet" type="text/css" href="src/css/goldenlayout-dark-theme.css" />
	<script type="text/javascript" src="lib/jquery.js"></script>
	<script type="text/javascript">
		window.lm = {"config":{},"container":{},"controls":{},"errors":{},"items":{},"utils":{}};
	</script>
	
	<script type="text/javascript" src="src/js/utils/utils.js"></script>
	
	<script type="text/javascript" src="src/js/items/AbstractContentItem.js"></script>
	
	<script type="text/javascript" src="src/js/LayoutManager.js"></script>
	
	<script type="text/javascript" src="src/js/config/ItemDefaultConfig.js"></script>
	
	<script type="text/javascript" src="src/js/config/defaultConfig.js"></script>
	
	<script type="text/javascript" src="src/js/container/ItemContainer.js"></script>
	
	<script type="text/javascript" src="src/js/controls/BrowserPopout.js"></script>
	
	<script type="text/javascript" src="src/js/controls/DragProxy.js"></script>
	
	<script type="text/javascript" src="src/js/controls/DragSource.js"></script>
	
	<script type="text/javascript" src="src/js/controls/DropTargetIndicator.js"></script>
	
	<script type="text/javascript" src="src/js/controls/Header.js"></script>
	
	<script type="text/javascript" src="src/js/controls/HeaderButton.js"></script>
	
	<script type="text/javascript" src="src/js/controls/Splitter.js"></script>
	
	<script type="text/javascript" src="src/js/controls/Tab.js"></script>
	
	<script type="text/javascript" src="src/js/controls/TransitionIndicator.js"></script>
	
	<script type="text/javascript" src="src/js/errors/ConfigurationError.js"></script>
	
	<script type="text/javascript" src="src/js/items/Component.js"></script>
	
	<script type="text/javascript" src="src/js/items/Root.js"></script>
	
	<script type="text/javascript" src="src/js/items/RowOrColumn.js"></script>
	
	<script type="text/javascript" src="src/js/items/Stack.js"></script>
	
	<script type="text/javascript" src="src/js/utils/BubblingEvent.js"></script>
	
	<script type="text/javascript" src="src/js/utils/ConfigMinifier.js"></script>
	
	<script type="text/javascript" src="src/js/utils/DragListener.js"></script>
	
	<script type="text/javascript" src="src/js/utils/EventEmitter.js"></script>
	
	<script type="text/javascript" src="src/js/utils/EventHub.js"></script>
	
	<script type="text/javascript" src="src/js/utils/ReactComponentHandler.js"></script>
		

	<script type="text/javascript" src="start.js"></script>
	
</head>
<body>
	<div id="wrapper">
<<<<<<< HEAD
    <ul id="menuContainer">
      <li><a href="index.html">Standard Layout</a></li>
      <li><a href="index.html?layout=responsive">Responsive Layout</a></li>
      <li><a href="index.html?layout=tab-dropdown">Tab Dropdown Layout</a></li>
    </ul>
=======
	  <ul id="menuContainer"></ul>
>>>>>>> 2ae67bc9
	  <div id="layoutContainer"></div>
	</div>
</body>
</html><|MERGE_RESOLUTION|>--- conflicted
+++ resolved
@@ -1,4 +1,4 @@
-<!doctype html>
+﻿<!doctype html>
 <html lang="en">
 <head>
 	<meta charset="UTF-8">
@@ -70,15 +70,11 @@
 </head>
 <body>
 	<div id="wrapper">
-<<<<<<< HEAD
     <ul id="menuContainer">
       <li><a href="index.html">Standard Layout</a></li>
       <li><a href="index.html?layout=responsive">Responsive Layout</a></li>
       <li><a href="index.html?layout=tab-dropdown">Tab Dropdown Layout</a></li>
     </ul>
-=======
-	  <ul id="menuContainer"></ul>
->>>>>>> 2ae67bc9
 	  <div id="layoutContainer"></div>
 	</div>
 </body>
