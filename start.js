$( function() {
	var queryParams = getQueryParams();
	var layout = queryParams.layout || '';
	var config = null;
	switch( layout.toLowerCase() ) {
		case 'responsive':
			config = createResponsiveConfig();
			break;
		case 'tab-dropdown':
			config = createTabDropdownConfig();
			break;
		default:
			config = createStandardConfig();
			break;
	}

<<<<<<< HEAD
	window.myLayout = new GoldenLayout( config );

	var rotate = function( container ) {
		if( !container ) return;
		while( container.parent && container.type != 'stack' )
			container = container.parent;
		if( container.parent ) {
			var p = container.header.position();
			var sides = [ 'top', 'right', 'bottom', 'left', false ];
			var n = sides[ ( sides.indexOf( p ) + 1 ) % sides.length ];
			container.header.position( n );
		}
	}
	var nexttheme = function() {
		var link = $( 'link[href*=theme]' ), href = link.attr( 'href' ).split( '-' );
		var themes = [ 'dark', 'light', 'soda', 'translucent' ];
		href[ 1 ] = themes[ ( themes.indexOf( href[ 1 ] ) + 1 ) % themes.length ];
		link.attr( 'href', href.join( '-' ) );
	}
	myLayout.registerComponent( 'hey', function( container, state ) {
		if( state.bg ) {
			container
				.getElement()
				.text( 'hey' )
				.append( '<br/>' )
				.append( $( '<button>' ).on( 'click', () = > rotate( container ) ).text( 'rotate header' )
		)
		.
			append( '<br/>' )
				.append( $( '<button>' ).on( 'click', nexttheme ).text( 'next theme' ) );
		}
	} );

	myLayout.init();

	function getQueryParams() {
		var params = {};
		window.location.search.replace( /^\?/, '' ).split( '&' ).forEach( function( pair ) {
			var parts = pair.split( '=' );
			if( parts.length > 1 ) {
				params[ decodeURIComponent( parts[ 0 ] ).toLowerCase() ] = decodeURIComponent( parts[ 1 ] );
			}
		} );

		return params;
	}

	function createStandardConfig() {
		return {
			content: [
				{
					type: 'row',
					content: [
						{
							width: 80,
							type: 'column',
							content: [
								{
									title: 'Fnts 100',
									header: { show: 'bottom' },
									type: 'component',
									componentName: 'hey',
								},
								{
									type: 'row',
									content: [
										{
											type: 'component',
											title: 'Golden',
											header: { show: 'right' },
											isClosable: false,
											componentName: 'hey',
											width: 30,
											componentState: { bg: 'golden_layout_spiral.png' }
										},
										{
											title: 'Layout',
											header: { show: 'left', popout: false },
											type: 'component',
											componentName: 'hey',
											componentState: { bg: 'golden_layout_text.png' }
										}
									]
								},
								{
									type: 'stack',
									content: [
										{
											type: 'component',
											title: 'Acme, inc.',
											componentName: 'hey',
											componentState: {
												companyName: 'Stock X'
											}
										},
										{

											type: 'component',
											title: 'LexCorp plc.',
											componentName: 'hey',
											componentState: {
												companyName: 'Stock Y'
											}
										},
										{
											type: 'component',
											title: 'Springshield plc.',
											componentName: 'hey',
											componentState: {
												companyName: 'Stock Z'
											}
										}
									]
								}
							]
						},
						{
							width: 20,
							type: 'column',
							content: [
								{
									type: 'component',
									title: 'Performance',
									componentName: 'hey'
								},
								{
									height: 40,
									type: 'component',
									title: 'Market',
									componentName: 'hey'
								}
							]
						}
					]
				}
			]
		};
	}

	function createResponsiveConfig() {
		return {
			settings: {
				responsive: true
			},
			dimensions: {
				minItemWidth: 250
			},
			content: [
				{
					type: 'row',
					content: [
						{
							width: 30,
							type: 'column',
							content: [
								{
									title: 'Fnts 100',
									type: 'component',
									componentName: 'hey',
								},
								{
									type: 'row',
									content: [
										{
											type: 'component',
											title: 'Golden',
											componentName: 'hey',
											width: 30,
											componentState: { bg: 'golden_layout_spiral.png' }
										}
									]
								},
								{
									type: 'stack',
									content: [
										{
											type: 'component',
											title: 'Acme, inc.',
											componentName: 'hey',
											componentState: {
												companyName: 'Stock X'
											}
										},
										{

											type: 'component',
											title: 'LexCorp plc.',
											componentName: 'hey',
											componentState: {
												companyName: 'Stock Y'
											}
										},
										{
											type: 'component',
											title: 'Springshield plc.',
											componentName: 'hey',
											componentState: {
												companyName: 'Stock Z'
											}
										}
									]
								}
							]
						},
						{
							width: 30,
							title: 'Layout',
							type: 'component',
							componentName: 'hey',
							componentState: { bg: 'golden_layout_text.png' }
						},
						{
							width: 20,
							type: 'component',
							title: 'Market',
							componentName: 'hey'
						},
						{
							width: 20,
							type: 'column',
							content: [
								{
									height: 20,
									type: 'component',
									title: 'Performance',
									componentName: 'hey'
								},
								{
									height: 80,
									type: 'component',
									title: 'Profile',
									componentName: 'hey'
								}
							]
						}
					]
				}
			]
		};
	}

	function createTabDropdownConfig() {
		return {
			content: [
				{
					type: 'row',
					content: [
						{
							width: 30,
							type: 'column',
							content: [
								{
									title: 'Fnts 100',
									type: 'component',
									componentName: 'hey',
								},
								{
									type: 'row',
									content: [
										{
											type: 'component',
											title: 'Golden',
											componentName: 'hey',
											width: 30,
											componentState: { bg: 'golden_layout_spiral.png' }
										}
									]
								},
								{
									type: 'stack',
									content: [
										{
											type: 'component',
											title: 'Acme, inc.',
											componentName: 'hey',
											componentState: {
												companyName: 'Stock X'
											}
										},
										{

											type: 'component',
											title: 'LexCorp plc.',
											componentName: 'hey',
=======
$(function () {
	var queryParams = getQueryParams();
	var layout = queryParams.layout || '';
	var config = null;
	switch( layout.toLowerCase() ) {
		case 'responsive':
			config = createResponsiveConfig();
			break;
		case 'tab-dropdown':
			config = createTabDropdownConfig();
			break;
		default:
			config = createStandardConfig();
			break;
	}

	window.myLayout = new GoldenLayout( config );

	myLayout.registerComponent( 'html', function( container, state ) {
		container
			.getElement()
			.html( state.html ? state.html.join( '\n' ) : '<p>' + container._config.title + '</p>' );

		if( state.style ) {
			$('head').append( '<style type="text/css">\n' + state.style.join( '\n' ) + '\n</style>' );
		}

		if( state.className ) {
			container.getElement().addClass(state.className);
		}
	});

	myLayout.init();

	function getQueryParams() {
		var params = {};
		window.location.search.replace( /^\?/, '' ).split( '&' ).forEach(function (pair) {
			var parts = pair.split( '=' );
			if( parts.length > 1 ) {
				params[decodeURIComponent( parts[ 0 ] ).toLowerCase() ] = decodeURIComponent( parts[ 1 ] );
			}
		});

		return params;
	}

	function createStandardConfig() {
		return {
			content: [
				{
					type: 'row',
					content: [
						{
							width: 80,
							type: 'column',
							content: [
								{
									title: 'Fnts 100',
									type: 'component',
									componentName: 'html',
								},
								{
									type: 'row',
									content: [
										{
											type: 'component',
											title: 'Golden',
											componentName: 'html',
											width: 30,
											componentState: { bg: 'golden_layout_spiral.png' }
										},
										{
											title: 'Layout',
											type: 'component',
											componentName: 'html',
											componentState: { bg: 'golden_layout_text.png' }
										}
									]
								},
								{
									type: 'stack',
									content: [
										{
											type: 'component',
											title: 'Acme, inc.',
											componentName: 'html',
											componentState: {
												companyName: 'Stock X'
											}
										},
										{
											type: 'component',
											title: 'LexCorp plc.',
											componentName: 'html',
											componentState: {
												companyName: 'Stock Y'
											}
										},
										{
											type: 'component',
											title: 'Springshield plc.',
											componentName: 'html',
											componentState: {
												companyName: 'Stock Z'
											}
										}
									]
								}
							]
						},
						{
							width: 20,
							type: 'column',
							content: [
								{
									type: 'component',
									title: 'Performance',
									componentName: 'html'
								},
								{
									height: 40,
									type: 'component',
									title: 'Market',
									componentName: 'html'
								}
							]
						}
					]
				}
			]
		};
	}

	function createResponsiveConfig() {
		return {
			settings: {
				responsiveMode: 'always'
			},
			dimensions: {
				minItemWidth: 250
			},
			content: [
				{
					type: 'row',
					content: [
						{
							width: 30,
							type: 'column',
							content: [
								{
									title: 'Fnts 100',
									type: 'component',
									componentName: 'html',
								},
								{
									type: 'row',
									content: [
										{
											type: 'component',
											title: 'Golden',
											componentName: 'html',
											width: 30,
											componentState: { bg: 'golden_layout_spiral.png' }
										}
									]
								},
								{
									type: 'stack',
									content: [
										{
											type: 'component',
											title: 'Acme, inc.',
											componentName: 'html',
											componentState: {
												companyName: 'Stock X'
											}
										},
										{
											type: 'component',
											title: 'LexCorp plc.',
											componentName: 'html',
											componentState: {
												companyName: 'Stock Y'
											}
										},
										{
											type: 'component',
											title: 'Springshield plc.',
											componentName: 'html',
											componentState: {
												companyName: 'Stock Z'
											}
										}
									]
								}
							]
						},
						{
							width: 30,
							title: 'Layout',
							type: 'component',
							componentName: 'html',
							componentState: { bg: 'golden_layout_text.png' }
						},
						{
							width: 20,
							type: 'component',
							title: 'Market',
							componentName: 'html',
							componentState: {
								className: 'market-content',
								style: [
									'.market-content label {',
									'  margin-top: 10px;',
									'  display: block;',
									'  text-align: left;',
									'}',
									'.market-content input {',
									'  width: 250px;',
									'  border: 1px solid red',
									'}'
								],
								html: [
									'<label for="name">Name<label>',
									'<input id="name" type="text"></input>'
								]
							}
						},
						{
							width: 20,
							type: 'column',
							content: [
								{
									height: 20,
									type: 'component',
									title: 'Performance',
									componentName: 'html'
								},
								{
									height: 80,
									type: 'component',
									title: 'Profile',
									componentName: 'html'
								}
							]
						}
					]
				}
			]
	  };
  }

	function createTabDropdownConfig() {
		return {
			content: [
				{
					type: 'row',
					content: [
						{
							width: 30,
							type: 'column',
							content: [
								{
									title: 'Fnts 100',
									type: 'component',
									componentName: 'html',
								},
								{
									type: 'row',
									content: [
										{
											type: 'component',
											title: 'Golden',
											componentName: 'html',
											width: 30,
											componentState: { bg: 'golden_layout_spiral.png' }
										}
									]
								},
								{
									type: 'stack',
									content: [
										{
											type: 'component',
											title: 'Acme, inc.',
											componentName: 'html',
											componentState: {
												companyName: 'Stock X'
											}
										},
										{
											type: 'component',
											title: 'LexCorp plc.',
											componentName: 'html',
>>>>>>> cfd08caa
											componentState: {
												companyName: 'Stock Y'
											}
										},
										{
											type: 'component',
											title: 'Springshield plc.',
<<<<<<< HEAD
											componentName: 'hey',
=======
											componentName: 'html',
>>>>>>> cfd08caa
											componentState: {
												companyName: 'Stock Z'
											}
										}
									]
								}
							]
						},
						{
							width: 20,
							type: 'stack',
							content: [
								{
									type: 'component',
									title: 'Market',
<<<<<<< HEAD
									componentName: 'hey'
=======
									componentName: 'html'
>>>>>>> cfd08caa
								},
								{
									type: 'component',
									title: 'Performance',
<<<<<<< HEAD
									componentName: 'hey'
=======
									componentName: 'html'
>>>>>>> cfd08caa
								},
								{
									type: 'component',
									title: 'Trend',
<<<<<<< HEAD
									componentName: 'hey'
=======
									componentName: 'html'
>>>>>>> cfd08caa
								},
								{
									type: 'component',
									title: 'Balance',
<<<<<<< HEAD
									componentName: 'hey'
=======
									componentName: 'html'
>>>>>>> cfd08caa
								},
								{
									type: 'component',
									title: 'Budget',
<<<<<<< HEAD
									componentName: 'hey'
=======
									componentName: 'html'
>>>>>>> cfd08caa
								},
								{
									type: 'component',
									title: 'Curve',
<<<<<<< HEAD
									componentName: 'hey'
=======
									componentName: 'html'
>>>>>>> cfd08caa
								},
								{
									type: 'component',
									title: 'Standing',
<<<<<<< HEAD
									componentName: 'hey'
=======
									componentName: 'html'
>>>>>>> cfd08caa
								},
								{
									type: 'component',
									title: 'Lasting',
<<<<<<< HEAD
									componentName: 'hey',
=======
									componentName: 'html',
>>>>>>> cfd08caa
									componentState: { bg: 'golden_layout_spiral.png' }
								},
								{
									type: 'component',
									title: 'Profile',
<<<<<<< HEAD
									componentName: 'hey'
=======
									componentName: 'html'
>>>>>>> cfd08caa
								}
							]
						},
						{
							width: 30,
							title: 'Layout',
							type: 'component',
<<<<<<< HEAD
							componentName: 'hey',
=======
							componentName: 'html',
>>>>>>> cfd08caa
							componentState: { bg: 'golden_layout_text.png' }
						}
					]
				}
			]
		};
	}
<<<<<<< HEAD
} );
=======
});
>>>>>>> cfd08caa
<|MERGE_RESOLUTION|>--- conflicted
+++ resolved
@@ -14,7 +14,6 @@
 			break;
 	}
 
-<<<<<<< HEAD
 	window.myLayout = new GoldenLayout( config );
 
 	var rotate = function( container ) {
@@ -34,16 +33,29 @@
 		href[ 1 ] = themes[ ( themes.indexOf( href[ 1 ] ) + 1 ) % themes.length ];
 		link.attr( 'href', href.join( '-' ) );
 	}
-	myLayout.registerComponent( 'hey', function( container, state ) {
+
+	myLayout.registerComponent( 'html', function( container, state ) {
+		container
+			.getElement()
+			.html( state.html ? state.html.join( '\n' ) : '<p>' + container._config.title + '</p>' );
+
+		if( state.style ) {
+			$( 'head' ).append( '<style type="text/css">\n' + state.style.join( '\n' ) + '\n</style>' );
+		}
+
+		if( state.className ) {
+			container.getElement().addClass( state.className );
+		}
+
 		if( state.bg ) {
 			container
 				.getElement()
 				.text( 'hey' )
 				.append( '<br/>' )
-				.append( $( '<button>' ).on( 'click', () = > rotate( container ) ).text( 'rotate header' )
-		)
-		.
-			append( '<br/>' )
+				.append( $( '<button>' ).on( 'click', function() {
+					rotate( container )
+				} ).text( 'rotate header' ) )
+				.append( '<br/>' )
 				.append( $( '<button>' ).on( 'click', nexttheme ).text( 'next theme' ) );
 		}
 	} );
@@ -76,7 +88,7 @@
 									title: 'Fnts 100',
 									header: { show: 'bottom' },
 									type: 'component',
-									componentName: 'hey',
+									componentName: 'html',
 								},
 								{
 									type: 'row',
@@ -86,293 +98,13 @@
 											title: 'Golden',
 											header: { show: 'right' },
 											isClosable: false,
-											componentName: 'hey',
+											componentName: 'html',
 											width: 30,
 											componentState: { bg: 'golden_layout_spiral.png' }
 										},
 										{
 											title: 'Layout',
 											header: { show: 'left', popout: false },
-											type: 'component',
-											componentName: 'hey',
-											componentState: { bg: 'golden_layout_text.png' }
-										}
-									]
-								},
-								{
-									type: 'stack',
-									content: [
-										{
-											type: 'component',
-											title: 'Acme, inc.',
-											componentName: 'hey',
-											componentState: {
-												companyName: 'Stock X'
-											}
-										},
-										{
-
-											type: 'component',
-											title: 'LexCorp plc.',
-											componentName: 'hey',
-											componentState: {
-												companyName: 'Stock Y'
-											}
-										},
-										{
-											type: 'component',
-											title: 'Springshield plc.',
-											componentName: 'hey',
-											componentState: {
-												companyName: 'Stock Z'
-											}
-										}
-									]
-								}
-							]
-						},
-						{
-							width: 20,
-							type: 'column',
-							content: [
-								{
-									type: 'component',
-									title: 'Performance',
-									componentName: 'hey'
-								},
-								{
-									height: 40,
-									type: 'component',
-									title: 'Market',
-									componentName: 'hey'
-								}
-							]
-						}
-					]
-				}
-			]
-		};
-	}
-
-	function createResponsiveConfig() {
-		return {
-			settings: {
-				responsive: true
-			},
-			dimensions: {
-				minItemWidth: 250
-			},
-			content: [
-				{
-					type: 'row',
-					content: [
-						{
-							width: 30,
-							type: 'column',
-							content: [
-								{
-									title: 'Fnts 100',
-									type: 'component',
-									componentName: 'hey',
-								},
-								{
-									type: 'row',
-									content: [
-										{
-											type: 'component',
-											title: 'Golden',
-											componentName: 'hey',
-											width: 30,
-											componentState: { bg: 'golden_layout_spiral.png' }
-										}
-									]
-								},
-								{
-									type: 'stack',
-									content: [
-										{
-											type: 'component',
-											title: 'Acme, inc.',
-											componentName: 'hey',
-											componentState: {
-												companyName: 'Stock X'
-											}
-										},
-										{
-
-											type: 'component',
-											title: 'LexCorp plc.',
-											componentName: 'hey',
-											componentState: {
-												companyName: 'Stock Y'
-											}
-										},
-										{
-											type: 'component',
-											title: 'Springshield plc.',
-											componentName: 'hey',
-											componentState: {
-												companyName: 'Stock Z'
-											}
-										}
-									]
-								}
-							]
-						},
-						{
-							width: 30,
-							title: 'Layout',
-							type: 'component',
-							componentName: 'hey',
-							componentState: { bg: 'golden_layout_text.png' }
-						},
-						{
-							width: 20,
-							type: 'component',
-							title: 'Market',
-							componentName: 'hey'
-						},
-						{
-							width: 20,
-							type: 'column',
-							content: [
-								{
-									height: 20,
-									type: 'component',
-									title: 'Performance',
-									componentName: 'hey'
-								},
-								{
-									height: 80,
-									type: 'component',
-									title: 'Profile',
-									componentName: 'hey'
-								}
-							]
-						}
-					]
-				}
-			]
-		};
-	}
-
-	function createTabDropdownConfig() {
-		return {
-			content: [
-				{
-					type: 'row',
-					content: [
-						{
-							width: 30,
-							type: 'column',
-							content: [
-								{
-									title: 'Fnts 100',
-									type: 'component',
-									componentName: 'hey',
-								},
-								{
-									type: 'row',
-									content: [
-										{
-											type: 'component',
-											title: 'Golden',
-											componentName: 'hey',
-											width: 30,
-											componentState: { bg: 'golden_layout_spiral.png' }
-										}
-									]
-								},
-								{
-									type: 'stack',
-									content: [
-										{
-											type: 'component',
-											title: 'Acme, inc.',
-											componentName: 'hey',
-											componentState: {
-												companyName: 'Stock X'
-											}
-										},
-										{
-
-											type: 'component',
-											title: 'LexCorp plc.',
-											componentName: 'hey',
-=======
-$(function () {
-	var queryParams = getQueryParams();
-	var layout = queryParams.layout || '';
-	var config = null;
-	switch( layout.toLowerCase() ) {
-		case 'responsive':
-			config = createResponsiveConfig();
-			break;
-		case 'tab-dropdown':
-			config = createTabDropdownConfig();
-			break;
-		default:
-			config = createStandardConfig();
-			break;
-	}
-
-	window.myLayout = new GoldenLayout( config );
-
-	myLayout.registerComponent( 'html', function( container, state ) {
-		container
-			.getElement()
-			.html( state.html ? state.html.join( '\n' ) : '<p>' + container._config.title + '</p>' );
-
-		if( state.style ) {
-			$('head').append( '<style type="text/css">\n' + state.style.join( '\n' ) + '\n</style>' );
-		}
-
-		if( state.className ) {
-			container.getElement().addClass(state.className);
-		}
-	});
-
-	myLayout.init();
-
-	function getQueryParams() {
-		var params = {};
-		window.location.search.replace( /^\?/, '' ).split( '&' ).forEach(function (pair) {
-			var parts = pair.split( '=' );
-			if( parts.length > 1 ) {
-				params[decodeURIComponent( parts[ 0 ] ).toLowerCase() ] = decodeURIComponent( parts[ 1 ] );
-			}
-		});
-
-		return params;
-	}
-
-	function createStandardConfig() {
-		return {
-			content: [
-				{
-					type: 'row',
-					content: [
-						{
-							width: 80,
-							type: 'column',
-							content: [
-								{
-									title: 'Fnts 100',
-									type: 'component',
-									componentName: 'html',
-								},
-								{
-									type: 'row',
-									content: [
-										{
-											type: 'component',
-											title: 'Golden',
-											componentName: 'html',
-											width: 30,
-											componentState: { bg: 'golden_layout_spiral.png' }
-										},
-										{
-											title: 'Layout',
 											type: 'component',
 											componentName: 'html',
 											componentState: { bg: 'golden_layout_text.png' }
@@ -549,8 +281,8 @@
 					]
 				}
 			]
-	  };
-  }
+		};
+	}
 
 	function createTabDropdownConfig() {
 		return {
@@ -594,7 +326,6 @@
 											type: 'component',
 											title: 'LexCorp plc.',
 											componentName: 'html',
->>>>>>> cfd08caa
 											componentState: {
 												companyName: 'Stock Y'
 											}
@@ -602,11 +333,7 @@
 										{
 											type: 'component',
 											title: 'Springshield plc.',
-<<<<<<< HEAD
-											componentName: 'hey',
-=======
-											componentName: 'html',
->>>>>>> cfd08caa
+											componentName: 'html',
 											componentState: {
 												companyName: 'Stock Z'
 											}
@@ -622,84 +349,48 @@
 								{
 									type: 'component',
 									title: 'Market',
-<<<<<<< HEAD
-									componentName: 'hey'
-=======
-									componentName: 'html'
->>>>>>> cfd08caa
+									componentName: 'html'
 								},
 								{
 									type: 'component',
 									title: 'Performance',
-<<<<<<< HEAD
-									componentName: 'hey'
-=======
-									componentName: 'html'
->>>>>>> cfd08caa
+									componentName: 'html'
 								},
 								{
 									type: 'component',
 									title: 'Trend',
-<<<<<<< HEAD
-									componentName: 'hey'
-=======
-									componentName: 'html'
->>>>>>> cfd08caa
+									componentName: 'html'
 								},
 								{
 									type: 'component',
 									title: 'Balance',
-<<<<<<< HEAD
-									componentName: 'hey'
-=======
-									componentName: 'html'
->>>>>>> cfd08caa
+									componentName: 'html'
 								},
 								{
 									type: 'component',
 									title: 'Budget',
-<<<<<<< HEAD
-									componentName: 'hey'
-=======
-									componentName: 'html'
->>>>>>> cfd08caa
+									componentName: 'html'
 								},
 								{
 									type: 'component',
 									title: 'Curve',
-<<<<<<< HEAD
-									componentName: 'hey'
-=======
-									componentName: 'html'
->>>>>>> cfd08caa
+									componentName: 'html'
 								},
 								{
 									type: 'component',
 									title: 'Standing',
-<<<<<<< HEAD
-									componentName: 'hey'
-=======
-									componentName: 'html'
->>>>>>> cfd08caa
+									componentName: 'html'
 								},
 								{
 									type: 'component',
 									title: 'Lasting',
-<<<<<<< HEAD
-									componentName: 'hey',
-=======
 									componentName: 'html',
->>>>>>> cfd08caa
 									componentState: { bg: 'golden_layout_spiral.png' }
 								},
 								{
 									type: 'component',
 									title: 'Profile',
-<<<<<<< HEAD
-									componentName: 'hey'
-=======
-									componentName: 'html'
->>>>>>> cfd08caa
+									componentName: 'html'
 								}
 							]
 						},
@@ -707,11 +398,7 @@
 							width: 30,
 							title: 'Layout',
 							type: 'component',
-<<<<<<< HEAD
-							componentName: 'hey',
-=======
 							componentName: 'html',
->>>>>>> cfd08caa
 							componentState: { bg: 'golden_layout_text.png' }
 						}
 					]
@@ -719,8 +406,4 @@
 			]
 		};
 	}
-<<<<<<< HEAD
-} );
-=======
-});
->>>>>>> cfd08caa
+} );